﻿<Project Sdk="Microsoft.NET.Sdk">

  <PropertyGroup>
    <OutputType>Exe</OutputType>
    <TargetFrameworks>$(TestsTargetFrameworks)</TargetFrameworks>
    <AssemblyName>Opc.Ua.Encoders.Fuzz.Tests</AssemblyName>
    <RootNamespace>Encoders.Fuzz.Tests</RootNamespace>
    <GenerateProgramFile>false</GenerateProgramFile>
  </PropertyGroup>

  <ItemGroup>
    <Compile Include="..\Fuzz\FuzzableCode.cs" Link="FuzzableCode.cs" />
    <Compile Include="..\Fuzz\FuzzableCode.BinaryDecoder.cs" Link="FuzzableCode.BinaryDecoder.cs" />
    <Compile Include="..\Fuzz\FuzzableCode.JsonDecoder.cs" Link="FuzzableCode.JsonDecoder.cs" />
    <Compile Include="..\Fuzz\FuzzableCode.XmlDecoder.cs" Link="FuzzableCode.XmlDecoder.cs" />
    <Compile Include="..\..\common\Fuzz\FuzzMethods.cs" Link="FuzzMethods.cs" />
    <Compile Include="..\..\common\Fuzz.Tools\Testcases.cs" Link="Testcases.cs" />
  </ItemGroup>

  <ItemGroup>
    <PackageReference Include="Microsoft.NET.Test.Sdk" Version="17.11.0" />
    <PackageReference Include="Newtonsoft.Json" Version="13.0.3" />
    <PackageReference Include="NUnit" Version="4.1.0" />
    <PackageReference Include="NUnit.Console" Version="3.18.1" />
    <PackageReference Include="NUnit3TestAdapter" Version="4.6.0">
      <PrivateAssets>all</PrivateAssets>
      <IncludeAssets>runtime; build; native; contentfiles; analyzers</IncludeAssets>
    </PackageReference>
    <PackageReference Include="coverlet.collector" Version="6.0.2">
      <PrivateAssets>all</PrivateAssets>
      <IncludeAssets>runtime; build; native; contentfiles; analyzers; buildtransitive</IncludeAssets>
    </PackageReference>
    <PackageReference Include="SharpFuzz" Version="2.1.1" />
<<<<<<< HEAD
    <PackageReference Include="BenchmarkDotNet.TestAdapter" Version="0.13.12" />
=======
>>>>>>> 6dcee7eb
    <PackageReference Include="BenchmarkDotNet" Version="0.13.2" />
  </ItemGroup>

  <ItemGroup>
    <ProjectReference Include="..\..\..\Stack\Opc.Ua.Core\Opc.Ua.Core.csproj" />
    <ProjectReference Include="..\..\..\Libraries\Opc.Ua.Security.Certificates\Opc.Ua.Security.Certificates.csproj" />
  </ItemGroup>

  <ItemGroup>
    <Compile Include="..\..\..\Tests\Common\Main.cs" />
  </ItemGroup>

  <ItemGroup>
    <None Include="..\Fuzz\Testcases.Binary\**\*.*">
      <Link>Testcases\%(RecursiveDir)%(FileName)%(Extension)</Link>
    </None>
    <None Include="..\Fuzz\Testcases.Json\**\*.*">
      <Link>Testcases\%(RecursiveDir)%(FileName)%(Extension)</Link>
    </None>
    <None Include="..\Fuzz\Testcases.Xml\**\*.*">
      <Link>Testcases\%(RecursiveDir)%(FileName)%(Extension)</Link>
    </None>
  </ItemGroup>

  <ItemGroup>
    <None Update="..\Fuzz\Testcases.Binary\**\*.*">
      <Link>Testcases\%(RecursiveDir)%(FileName)%(Extension)</Link>
      <CopyToOutputDirectory>PreserveNewest</CopyToOutputDirectory>
    </None>
    <None Update="..\Fuzz\Testcases.Json\**\*.*">
      <Link>Testcases\%(RecursiveDir)%(FileName)%(Extension)</Link>
      <CopyToOutputDirectory>PreserveNewest</CopyToOutputDirectory>
    </None>
    <None Update="..\Fuzz\Testcases.Xml\**\*.*">
      <Link>Testcases\%(RecursiveDir)%(FileName)%(Extension)</Link>
      <CopyToOutputDirectory>PreserveNewest</CopyToOutputDirectory>
    </None>
    <None Update="Assets\**">
      <CopyToOutputDirectory>PreserveNewest</CopyToOutputDirectory>
    </None>
  </ItemGroup>

</Project><|MERGE_RESOLUTION|>--- conflicted
+++ resolved
@@ -31,10 +31,7 @@
       <IncludeAssets>runtime; build; native; contentfiles; analyzers; buildtransitive</IncludeAssets>
     </PackageReference>
     <PackageReference Include="SharpFuzz" Version="2.1.1" />
-<<<<<<< HEAD
     <PackageReference Include="BenchmarkDotNet.TestAdapter" Version="0.13.12" />
-=======
->>>>>>> 6dcee7eb
     <PackageReference Include="BenchmarkDotNet" Version="0.13.2" />
   </ItemGroup>
 
