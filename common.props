--- conflicted
+++ resolved
@@ -7,11 +7,7 @@
     <Copyright>Copyright © 2004-2021 OPC Foundation, Inc</Copyright>
     <Company>OPC Foundation</Company>
     <Authors>OPC Foundation</Authors>
-<<<<<<< HEAD
-    <NoWarn>NU5125;RCS1138;RCS1139;CS1594;CS1591;NETSDK1138</NoWarn>
-=======
     <NoWarn>NU5125;RCS1138;RCS1139;NETSDK1138</NoWarn>
->>>>>>> 184d820d
     <NeutralLanguage>en-US</NeutralLanguage>
     <HighEntropyVA>true</HighEntropyVA>
     <IsPackable>false</IsPackable>
