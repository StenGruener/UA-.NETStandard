--- conflicted
+++ resolved
@@ -373,11 +373,7 @@
                 context.Response.ContentLength = response.Length;
                 context.Response.ContentType = context.Request.ContentType;
                 context.Response.StatusCode = (int)HttpStatusCode.OK;
-<<<<<<< HEAD
-#if NETSTANDARD2_1_OR_GREATER || NET5_0_OR_GREATER
-=======
 #if NETSTANDARD2_1 || NET5_0_OR_GREATER
->>>>>>> 184d820d
                 await context.Response.Body.WriteAsync(response.AsMemory(0, response.Length)).ConfigureAwait(false);
 #else
                 await context.Response.Body.WriteAsync(response, 0, response.Length).ConfigureAwait(false);
