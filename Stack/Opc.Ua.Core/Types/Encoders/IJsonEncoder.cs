/* Copyright (c) 1996-2024 The OPC Foundation. All rights reserved.
   The source code in this file is covered under a dual-license scenario:
     - RCL: for OPC Foundation Corporate Members in good-standing
     - GPL V2: everybody else
   RCL license terms accompanied with this source code. See http://opcfoundation.org/License/RCL/1.00/
   GNU General Public License as published by the Free Software Foundation;
   version 2 of the License are accompanied with this source code. See http://opcfoundation.org/License/GPLv2
   This source code is distributed in the hope that it will be useful,
   but WITHOUT ANY WARRANTY; without even the implied warranty of
   MERCHANTABILITY or FITNESS FOR A PARTICULAR PURPOSE.
*/

using System;

namespace Opc.Ua
{
    /// <summary>
    /// Interface for extended methods for JSON encoders based on IEncoder.
    /// </summary>
    public interface IJsonEncoder : IEncoder
    {
        /// <summary>
        /// The type of JSON encoding being used.
        /// </summary>
        JsonEncodingType EncodingToUse { get; }

        /// <summary>
        /// Force the Json encoder to encode namespace URI instead of
        /// namespace Index in NodeIds.
        /// </summary>
        bool ForceNamespaceUri { get; set; }

        /// <summary>
        /// Push the begin of an array on the encoder stack.
        /// </summary>
        /// <param name="fieldName">The name of the array field.</param>
        void PushArray(string fieldName);

        /// <summary>
        /// Push the begin of a structure on the encoder stack.
        /// </summary>
        /// <param name="fieldName">The name of the structure field.</param>
        void PushStructure(string fieldName);

        /// <summary>
        /// Pop the array from the encoder stack.
        /// </summary>
        void PopArray();

        /// <summary>
        /// Pop the structure from the encoder stack.
        /// </summary>
        void PopStructure();

        /// <summary>
        /// Call an IEncoder action where the reversible encoding is applied
        /// before the call to the Action and restored before return.
        /// </summary>
        [Obsolete("Non/Reversible encoding is deprecated. Use UsingAlternateEncoding instead to support new encoding types.")]
        void UsingReversibleEncoding<T>(Action<string, T> action, string fieldName, T value, bool useReversibleEncoding);

        /// <summary>
        /// Call an IEncoder action where the alternate encoding type is applied
        /// before the call to the Action and restored before return.
        /// </summary>
        void UsingAlternateEncoding<T>(Action<string, T> action, string fieldName, T value, JsonEncodingType useEncodingType);
    }

    /// <summary>
    /// The type of JSON encoding to use.
    /// </summary>
    public enum JsonEncodingType
    {
        /// <summary>
        /// The compact encoding that may require a schema to interpret.
        /// </summary>
        Compact,

        /// <summary>
        /// A verbose encoding that is more useable even without a schema.
        /// </summary>
        Verbose,

        /// <summary>
<<<<<<< HEAD
        /// The deprecated version of the reversible encoding supported for backward compatibitility.
        /// </summary>
        Reversible_Deprecated,

        /// <summary>
        /// The deprecated version of the non reversible encoding supported for backward compatibitility.
        /// </summary>
        NonReversible_Deprecated
=======
        /// The reversible encoding supported for backward compatibitility.
        /// </summary>
        Reversible,

        /// <summary>
        /// The non reversible encoding supported for backward compatibitility.
        /// </summary>
        NonReversible
>>>>>>> 3d24c0ed
    }
}<|MERGE_RESOLUTION|>--- conflicted
+++ resolved
@@ -82,24 +82,13 @@
         Verbose,
 
         /// <summary>
-<<<<<<< HEAD
-        /// The deprecated version of the reversible encoding supported for backward compatibitility.
+        /// The reversible encoding supported for backward compatibitility.
         /// </summary>
         Reversible_Deprecated,
 
         /// <summary>
-        /// The deprecated version of the non reversible encoding supported for backward compatibitility.
+        /// The non reversible encoding supported for backward compatibitility.
         /// </summary>
         NonReversible_Deprecated
-=======
-        /// The reversible encoding supported for backward compatibitility.
-        /// </summary>
-        Reversible,
-
-        /// <summary>
-        /// The non reversible encoding supported for backward compatibitility.
-        /// </summary>
-        NonReversible
->>>>>>> 3d24c0ed
     }
 }