/* Copyright (c) 1996-2022 The OPC Foundation. All rights reserved.
   The source code in this file is covered under a dual-license scenario:
     - RCL: for OPC Foundation Corporate Members in good-standing
     - GPL V2: everybody else
   RCL license terms accompanied with this source code. See http://opcfoundation.org/License/RCL/1.00/
   GNU General Public License as published by the Free Software Foundation;
   version 2 of the License are accompanied with this source code. See http://opcfoundation.org/License/GPLv2
   This source code is distributed in the hope that it will be useful,
   but WITHOUT ANY WARRANTY; without even the implied warranty of
   MERCHANTABILITY or FITNESS FOR A PARTICULAR PURPOSE.
*/

using System;
using System.Collections.Generic;
using System.Runtime.Serialization;
using System.Security.Cryptography.X509Certificates;

namespace Opc.Ua
<<<<<<< HEAD
{    
	/// <summary>
	/// The description of a value to read.
	/// </summary>
    public abstract partial class HistoryUpdateDetails
=======
{
    /// <summary>
    /// The description of a value to read.
    /// </summary>
    public partial class HistoryUpdateDetails
>>>>>>> 37252f31
    {
        #region Supporting Properties and Methods
        /// <summary>
        /// The identifier for the Node being updated.
        /// </summary>
        public abstract NodeId NodeId
        {
            get;
            set;
        }

        /// <summary>
        /// A handle assigned to the item during processing.
        /// </summary>
        public object Handle
        {
            get { return m_handle; }
            set { m_handle = value; }
        }

        /// <summary>
        /// Whether the value has been processed.
        /// </summary>
        public bool Processed
        {
            get { return m_processed; }
            set { m_processed = value; }
        }

        /// <summary>
        /// Validates a HistoryUpdateDetails parameter.
        /// </summary>
        public static ServiceResult Validate(HistoryUpdateDetails valueId)
        {
            // check for null structure.
            if (valueId == null)
            {
                return StatusCodes.BadStructureMissing;
            }

            // null node ids are always invalid.
            if (NodeId.IsNull(valueId.NodeId))
            {
                return StatusCodes.BadNodeIdInvalid;
            }

            // passed basic validation.
            return null;
        }
        #endregion

        #region Private Fields
        private object m_handle;
        private bool m_processed;
        #endregion
    }
}<|MERGE_RESOLUTION|>--- conflicted
+++ resolved
@@ -16,30 +16,13 @@
 using System.Security.Cryptography.X509Certificates;
 
 namespace Opc.Ua
-<<<<<<< HEAD
-{    
-	/// <summary>
-	/// The description of a value to read.
-	/// </summary>
-    public abstract partial class HistoryUpdateDetails
-=======
 {
     /// <summary>
     /// The description of a value to read.
     /// </summary>
     public partial class HistoryUpdateDetails
->>>>>>> 37252f31
     {
         #region Supporting Properties and Methods
-        /// <summary>
-        /// The identifier for the Node being updated.
-        /// </summary>
-        public abstract NodeId NodeId
-        {
-            get;
-            set;
-        }
-
         /// <summary>
         /// A handle assigned to the item during processing.
         /// </summary>
