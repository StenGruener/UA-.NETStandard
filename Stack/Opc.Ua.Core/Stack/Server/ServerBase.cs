/* Copyright (c) 1996-2022 The OPC Foundation. All rights reserved.
   The source code in this file is covered under a dual-license scenario:
     - RCL: for OPC Foundation Corporate Members in good-standing
     - GPL V2: everybody else
   RCL license terms accompanied with this source code. See http://opcfoundation.org/License/RCL/1.00/
   GNU General Public License as published by the Free Software Foundation;
   version 2 of the License are accompanied with this source code. See http://opcfoundation.org/License/GPLv2
   This source code is distributed in the hope that it will be useful,
   but WITHOUT ANY WARRANTY; without even the implied warranty of
   MERCHANTABILITY or FITNESS FOR A PARTICULAR PURPOSE.
*/

// use a thread scheduler with dedicated worker threads
#define THREAD_SCHEDULER

using System;
using System.Collections.Generic;
using System.Globalization;
using System.Net;
using System.Security.Cryptography.X509Certificates;
using System.Text;
using System.Threading;
using System.Threading.Tasks;
using Opc.Ua.Bindings;
using Opc.Ua.Security.Certificates;

namespace Opc.Ua
{
    /// <summary>
    /// A base class for a UA server implementation.
    /// </summary>
    public partial class ServerBase : IServerBase, IDisposable
    {
        #region Constructors
        /// <summary>
        /// Initializes object with default values.
        /// </summary>
        public ServerBase()
        {
            m_messageContext = new ServiceMessageContext();
            m_serverError = new ServiceResult(StatusCodes.BadServerHalted);
            m_hosts = new List<ServiceHost>();
            m_listeners = new List<ITransportListener>();
            m_endpoints = null;
            m_requestQueue = new RequestQueue(this, 10, 100, 1000);
            m_userTokenPolicyId = 0;
        }
        #endregion

        #region IDisposable Members
        /// <summary>
        /// Frees any unmanaged resources.
        /// </summary>
        public void Dispose()
        {
            Dispose(true);
            GC.SuppressFinalize(this);
        }

        /// <summary>
        /// An overrideable version of the Dispose.
        /// </summary>
        protected virtual void Dispose(bool disposing)
        {
            if (disposing)
            {
                // dispose any listeners.
                if (m_listeners != null)
                {
                    for (int ii = 0; ii < m_listeners.Count; ii++)
                    {
                        Utils.SilentDispose(m_listeners[ii]);
                    }

                    m_listeners.Clear();
                }

                // dispose any hosts.
                if (m_hosts != null)
                {
                    for (int ii = 0; ii < m_hosts.Count; ii++)
                    {
                        Utils.SilentDispose(m_hosts[ii]);
                    }

                    m_hosts.Clear();
                }

                Utils.SilentDispose(m_requestQueue);
            }
        }
        #endregion

        #region IServerBase Members
        /// <summary>
        /// The message context to use with the service.
        /// </summary>
        /// <value>The message context that stores context information associated with a UA 
        /// server that is used during message processing.
        /// </value>
        public IServiceMessageContext MessageContext
        {
            get
            {
                return (IServiceMessageContext)m_messageContext;
            }

            set
            {
                Interlocked.Exchange(ref m_messageContext, value);
            }
        }

        /// <summary>
        /// An error condition that describes why the server if not running (null if no error exists).
        /// </summary>
        /// <value>The object that combines the status code and diagnostic info structures.</value>
        public ServiceResult ServerError
        {
            get
            {
                return (ServiceResult)m_serverError;
            }

            set
            {
                Interlocked.Exchange(ref m_serverError, value);
            }
        }

        /// <summary>
        /// Returns the endpoints supported by the server.
        /// </summary>
        /// <returns>Returns a collection of EndpointDescription.</returns>
        public virtual EndpointDescriptionCollection GetEndpoints()
        {
            ReadOnlyList<EndpointDescription> endpoints = m_endpoints;

            if (endpoints != null)
            {
                return new EndpointDescriptionCollection(endpoints);
            }

            return new EndpointDescriptionCollection();
        }

        /// <summary>
        /// Schedules an incoming request.
        /// </summary>
        /// <param name="request">The request.</param>
        public virtual void ScheduleIncomingRequest(IEndpointIncomingRequest request)
        {
            m_requestQueue.ScheduleIncomingRequest(request);
        }

        #region IAuditEventCallback Members
        /// <inheritdoc/>
        public virtual void ReportAuditOpenSecureChannelEvent(
            string globalChannelId,
            EndpointDescription endpointDescription,
            OpenSecureChannelRequest request,
            X509Certificate2 clientCertificate,
            Exception exception)
        {
            // raise an audit open secure channel event.            
        }

        /// <inheritdoc/>
        public virtual void ReportAuditCloseSecureChannelEvent(
            string globalChannelId,
            Exception exception)
        {
            // raise an audit close secure channel event.    
        }

        /// <inheritdoc/>
        public virtual void ReportAuditCertificateEvent(
            X509Certificate2 clientCertificate,
            Exception exception)
        {
            // raise the audit certificate
        }
        #endregion

        #endregion

        #region Public Methods
        /// <summary>
        /// Raised when the status of a monitored connection changes.
        /// </summary>
        public event EventHandler<ConnectionStatusEventArgs> ConnectionStatusChanged;

        /// <summary>
        /// Raised when a connection arrives and is waiting for a callback.
        /// </summary>
        protected virtual void OnConnectionStatusChanged(object sender, ConnectionStatusEventArgs e)
        {
            ConnectionStatusChanged?.Invoke(sender, e);
        }

        /// <summary>
        /// Creates a new connection with a client.
        /// </summary>
        public void CreateConnection(Uri url, int timeout)
        {
            ITransportListener listener = null;

            Utils.LogInfo("Create Reverse Connection to Client at {0}.", url);

            if (TransportListeners != null)
            {
                foreach (var ii in TransportListeners)
                {
                    if (ii.UriScheme == url.Scheme)
                    {
                        listener = ii;
                        break;
                    }
                }
            }

            if (listener == null)
            {
                throw new ArgumentException("No suitable listener found.", nameof(url));
            }

            listener.CreateReverseConnection(url, timeout);
        }

        /// <summary>
        /// Starts the server.
        /// </summary>
        /// <param name="configuration">The object that stores the configurable configuration information 
        /// for a UA application</param>
        /// <param name="baseAddresses">The array of Uri elements which contains base addresses.</param>
        /// <returns>Returns a host for a UA service.</returns>
        public ServiceHost Start(ApplicationConfiguration configuration, params Uri[] baseAddresses)
        {
            if (configuration == null) throw new ArgumentNullException(nameof(configuration));

            // do any pre-startup processing
            OnServerStarting(configuration);

            // initialize the request queue from the configuration.
            InitializeRequestQueue(configuration);

            // create the binding factory.
            TransportListenerBindings bindingFactory = TransportBindings.Listeners;

            // initialize the server capabilities
            ServerCapabilities = configuration.ServerConfiguration.ServerCapabilities;

            // initialize the base addresses.
            InitializeBaseAddresses(configuration);

            // initialize the hosts.
            ApplicationDescription serverDescription = null;
            EndpointDescriptionCollection endpoints = null;

            IList<ServiceHost> hosts = InitializeServiceHosts(
                configuration,
                bindingFactory,
                out serverDescription,
                out endpoints);

            // save discovery information.
            ServerDescription = serverDescription;
            m_endpoints = new ReadOnlyList<EndpointDescription>(endpoints);

            // start the application.
            StartApplication(configuration);

            // the configuration file may specify multiple security policies or non-HTTP protocols
            // which will require multiple service hosts. the default host will be opened by WCF when
            // it is returned from this function. The others must be opened here.

            if (hosts == null || hosts.Count == 0)
            {
                throw ServiceResultException.Create(StatusCodes.BadConfigurationError, "The UA server does not have a default host.");
            }

            lock (m_hosts)
            {
                for (int ii = 1; ii < hosts.Count; ii++)
                {
                    hosts[ii].Open();
                    m_hosts.Add(hosts[ii]);
                }
            }

            return hosts[0];
        }

        /// <summary>
        /// Starts the server (called from a dedicated host process).
        /// </summary>
        /// <param name="configuration">The object that stores the configurable configuration 
        /// information for a UA application. 
        /// </param>
        public void Start(ApplicationConfiguration configuration)
        {
            if (configuration == null) throw new ArgumentNullException(nameof(configuration));

            // do any pre-startup processing
            OnServerStarting(configuration);

            // initialize the request queue from the configuration.
            InitializeRequestQueue(configuration);

            // create the listener factory.
            TransportListenerBindings bindingFactory = TransportBindings.Listeners;

            // initialize the server capabilities
            ServerCapabilities = configuration.ServerConfiguration.ServerCapabilities;

            // initialize the base addresses.
            InitializeBaseAddresses(configuration);

            // initialize the hosts.
            ApplicationDescription serverDescription = null;
            EndpointDescriptionCollection endpoints = null;

            IList<ServiceHost> hosts = InitializeServiceHosts(
                configuration,
                bindingFactory,
                out serverDescription,
                out endpoints);

            // save discovery information.
            ServerDescription = serverDescription;
            m_endpoints = new ReadOnlyList<EndpointDescription>(endpoints);

            // start the application.
            StartApplication(configuration);

            // open the hosts.
            lock (m_hosts)
            {
                foreach (ServiceHost serviceHost in hosts)
                {
                    serviceHost.Open();
                    m_hosts.Add(serviceHost);
                }
            }
        }

        /// <summary>
        /// Initializes the list of base addresses.
        /// </summary>
        private void InitializeBaseAddresses(ApplicationConfiguration configuration)
        {
            BaseAddresses = new List<BaseAddress>();

            StringCollection sourceBaseAddresses = null;
            StringCollection sourceAlternateAddresses = null;

            if (configuration.ServerConfiguration != null)
            {
                sourceBaseAddresses = configuration.ServerConfiguration.BaseAddresses;
                sourceAlternateAddresses = configuration.ServerConfiguration.AlternateBaseAddresses;
            }

            if (configuration.DiscoveryServerConfiguration != null)
            {
                sourceBaseAddresses = configuration.DiscoveryServerConfiguration.BaseAddresses;
                sourceAlternateAddresses = configuration.DiscoveryServerConfiguration.AlternateBaseAddresses;
            }

            if (sourceBaseAddresses == null)
            {
                return;
            }

            foreach (string baseAddress in sourceBaseAddresses)
            {
                BaseAddress address = new BaseAddress() { Url = new Uri(baseAddress) };

                if (sourceAlternateAddresses != null)
                {
                    foreach (string alternateAddress in sourceAlternateAddresses)
                    {
                        Uri alternateUrl = new Uri(alternateAddress);

                        if (alternateUrl.Scheme == address.Url.Scheme)
                        {
                            if (address.AlternateUrls == null)
                            {
                                address.AlternateUrls = new List<Uri>();
                            }

                            address.AlternateUrls.Add(alternateUrl);
                        }
                    }
                }

                switch (address.Url.Scheme)
                {
                    case Utils.UriSchemeHttps:
                    {
                        address.ProfileUri = Profiles.HttpsBinaryTransport;
                        address.DiscoveryUrl = address.Url;
                        break;
                    }

                    case Utils.UriSchemeOpcTcp:
                    {
                        address.ProfileUri = Profiles.UaTcpTransport;
                        address.DiscoveryUrl = address.Url;
                        break;
                    }
                }

                BaseAddresses.Add(address);
            }
        }

        /// <summary>
        /// Returns the discovery URLs for the server.
        /// </summary>
        protected StringCollection GetDiscoveryUrls()
        {
            // build list of discovery uris.
            StringCollection discoveryUrls = new StringCollection();
            string computerName = Utils.GetHostName();

            foreach (BaseAddress baseAddress in BaseAddresses)
            {
                UriBuilder builder = new UriBuilder(baseAddress.DiscoveryUrl);

                int index = builder.Host.IndexOf("localhost", StringComparison.OrdinalIgnoreCase);

                if (index == -1)
                {
                    index = builder.Host.IndexOf("{0}", StringComparison.OrdinalIgnoreCase);
                }

                if (index != -1)
                {
                    builder.Host = computerName;
                }

                discoveryUrls.Add(builder.ToString());

                if (baseAddress.AlternateUrls != null)
                {
                    foreach (Uri alternateUrl in baseAddress.AlternateUrls)
                    {
                        builder = new UriBuilder(alternateUrl);
                        discoveryUrls.Add(builder.ToString());
                    }
                }
            }

            return discoveryUrls;
        }

        /// <summary>
        /// Initializes the request queue.
        /// </summary>
        /// <param name="configuration">The configuration.</param>
        protected void InitializeRequestQueue(ApplicationConfiguration configuration)
        {
            // set suitable defaults.
            int minRequestThreadCount = 10;
            int maxRequestThreadCount = 1000;
            int maxQueuedRequestCount = 2000;

            if (configuration.ServerConfiguration != null)
            {
                minRequestThreadCount = configuration.ServerConfiguration.MinRequestThreadCount;
                maxRequestThreadCount = configuration.ServerConfiguration.MaxRequestThreadCount;
                maxQueuedRequestCount = configuration.ServerConfiguration.MaxQueuedRequestCount;
            }
            else if (configuration.DiscoveryServerConfiguration != null)
            {
                minRequestThreadCount = configuration.DiscoveryServerConfiguration.MinRequestThreadCount;
                maxRequestThreadCount = configuration.DiscoveryServerConfiguration.MaxRequestThreadCount;
                maxQueuedRequestCount = configuration.DiscoveryServerConfiguration.MaxQueuedRequestCount;
            }

            // ensure configuration errors don't render the server inoperable.
            if (minRequestThreadCount < 1)
            {
                minRequestThreadCount = 1;
            }

            if (maxRequestThreadCount < minRequestThreadCount)
            {
                maxRequestThreadCount = minRequestThreadCount;
            }

            if (maxRequestThreadCount < 100)
            {
                maxRequestThreadCount = 100;
            }

            if (maxQueuedRequestCount < 100)
            {
                maxQueuedRequestCount = 100;
            }

            if (m_requestQueue != null)
            {
                m_requestQueue.Dispose();
            }

            m_requestQueue = new RequestQueue(this, minRequestThreadCount, maxRequestThreadCount, maxQueuedRequestCount);
        }

        /// <summary>
        /// Stops the server and releases all resources.
        /// </summary>
        [System.Diagnostics.CodeAnalysis.SuppressMessage("Microsoft.Naming", "CA1716:IdentifiersShouldNotMatchKeywords", MessageId = "Stop")]
        public virtual void Stop()
        {
            // do any pre-stop processing.
            try
            {
                OnServerStopping();
            }
            catch (Exception e)
            {
                m_serverError = new ServiceResult(e);
            }

            // close any listeners.
            List<ITransportListener> listeners = m_listeners;

            if (listeners != null)
            {
                for (int ii = 0; ii < listeners.Count; ii++)
                {
                    try
                    {
                        listeners[ii].Close();
                    }
                    catch (Exception e)
                    {
                        Utils.LogError(e, "Unexpected error closing a listener. {0}", listeners[ii].GetType().FullName);
                    }
                }

                listeners.Clear();
            }

            // close the hosts.
            lock (m_hosts)
            {
                foreach (ServiceHost host in m_hosts)
                {
                    if (host.State == ServiceHostState.Opened)
                    {
                        host.Abort();
                    }
                    host.Close();
                }
            }
        }

        /// <summary>
        /// Creates an instance of the service host.
        /// </summary>
        public virtual ServiceHost CreateServiceHost(ServerBase server, params Uri[] addresses)
        {
            return null;
        }
        #endregion

        #region BaseAddress Class
        /// <summary>
        /// Stores information about a base address.
        /// </summary>
        protected class BaseAddress
        {
            /// <summary>
            /// The URL for the base address.
            /// </summary>
            public Uri Url { get; set; }

            /// <summary>
            /// Alternate URLs for the base address.
            /// </summary>
            public List<Uri> AlternateUrls { get; set; }

            /// <summary>
            /// The profile URL for the address.
            /// </summary>
            public string ProfileUri { get; set; }

            /// <summary>
            /// The discovery URL for the address.
            /// </summary>
            public Uri DiscoveryUrl { get; set; }
        }
        #endregion

        #region Protected Properties
        /// <summary>
        /// Gets the list of base addresses supported by the server.
        /// </summary>
        protected IList<BaseAddress> BaseAddresses { get; set; }

        /// <summary>
        /// Gets the list of endpoints supported by the server.
        /// </summary>
        protected ReadOnlyList<EndpointDescription> Endpoints => m_endpoints;

        /// <summary>
        /// The object used to verify client certificates
        /// </summary>
        /// <value>The identifier for an X509 certificate.</value>
        public CertificateValidator CertificateValidator
        {
            get
            {
                return (CertificateValidator)m_certificateValidator;
            }

            private set
            {
                m_certificateValidator = value;
            }
        }

        /// <summary>
        /// The server's application instance certificate types provider.
        /// </summary>
        /// <value>The provider for the X.509 certificates.</value>
        public CertificateTypesProvider InstanceCertificateTypesProvider
        {
            get
            {
                return m_InstanceCertificateTypesProvider;
            }

            private set
            {
                m_InstanceCertificateTypesProvider = value;
            }
        }

        /// <summary>
        /// The non-configurable properties for the server.
        /// </summary>
        /// <value>The properties of the current server instance.</value>
        protected ServerProperties ServerProperties
        {
            get
            {
                return (ServerProperties)m_serverProperties;
            }

            private set
            {
                m_serverProperties = value;
            }
        }

        /// <summary>
        /// The configuration for the server.
        /// </summary>
        /// <value>Object that stores the configurable configuration information for a UA application</value>
        protected ApplicationConfiguration Configuration
        {
            get
            {
                return (ApplicationConfiguration)m_configuration;
            }

            private set
            {
                m_configuration = value;
            }
        }

        /// <summary>
        /// The application description for the server.
        /// </summary>
        /// <value>Object that contains a description for the ApplicationDescription DataType.</value>
        protected ApplicationDescription ServerDescription
        {
            get
            {
                return (ApplicationDescription)m_serverDescription;
            }

            private set
            {
                m_serverDescription = value;
            }
        }

        /// <summary>
        /// Gets the list of service hosts used by the server instance.
        /// </summary>
        /// <value>The service hosts.</value>
        protected List<ServiceHost> ServiceHosts
        {
            get { return m_hosts; }
        }

        /// <summary>
        /// Gets or set the capabilities for the server.
        /// </summary>
        protected StringCollection ServerCapabilities { get; set; }

        /// <summary>
        /// Gets the list of transport listeners used by the server instance.
        /// </summary>
        /// <value>The transport listeners.</value>
        protected List<ITransportListener> TransportListeners => m_listeners;
        #endregion

        #region Protected Methods
        /// <summary>
        /// Returns the service contract to use.
        /// </summary>
        protected virtual Type GetServiceContract()
        {
            return null;
        }

        /// <summary>
        /// Returns an instance of the endpoint to use.
        /// </summary>
        protected virtual EndpointBase GetEndpointInstance(ServerBase server)
        {
            return null;
        }

        /// <summary>
        /// Specifies if the server requires encryption; if so the server needs to send its certificate to the clients and validate the client certificates
        /// </summary>
        /// <param name="description">The description.</param>
        public static bool RequireEncryption(EndpointDescription description)
        {
            bool requireEncryption = false;

            if (description != null)
            {
                requireEncryption = description.SecurityPolicyUri != SecurityPolicies.None;

                if (!requireEncryption)
                {
                    foreach (UserTokenPolicy userTokenPolicy in description.UserIdentityTokens)
                    {
                        if (userTokenPolicy.SecurityPolicyUri != SecurityPolicies.None)
                        {
                            requireEncryption = true;
                            break;
                        }
                    }
                }
            }
            return requireEncryption;
        }

        /// <summary>
        /// Called after the application certificate update.
        /// </summary>
        protected virtual void OnCertificateUpdate(object sender, CertificateUpdateEventArgs e)
        {
            // disconnect all sessions
<<<<<<< HEAD
            InstanceCertificateTypesProvider.Update(e.SecurityConfiguration);
            foreach (var listener in TransportListeners)
            {
                listener.CertificateUpdate(e.CertificateValidator, InstanceCertificateTypesProvider);
=======
            InstanceCertificateChain = null;
            InstanceCertificate = e.SecurityConfiguration.ApplicationCertificate.Certificate;
            if (Configuration.SecurityConfiguration.SendCertificateChain)
            {
                InstanceCertificateChain = new X509Certificate2Collection(InstanceCertificate);
                var issuers = new List<CertificateIdentifier>();
                var validationErrors = new Dictionary<X509Certificate2, ServiceResultException>();
                Configuration.CertificateValidator.GetIssuersNoExceptionsOnGetIssuer(InstanceCertificateChain, issuers, validationErrors).GetAwaiter().GetResult();
                foreach (var error in validationErrors)
                {
                    if (error.Value != null)
                    {
                        Utils.LogCertificate("OnCertificateUpdate: GetIssuers Validation Error: {0}", error.Key, error.Value.Result);
                    }
                }
                for (int i = 0; i < issuers.Count; i++)
                {
                    InstanceCertificateChain.Add(issuers[i].Certificate);
                }
            }

            foreach (var listener in TransportListeners)
            {
                listener.CertificateUpdate(e.CertificateValidator, InstanceCertificate, InstanceCertificateChain);
>>>>>>> 3e6166ab
            }
        }

        /// <summary>
        /// Create the transport listener for the service host endpoint.
        /// </summary>
        /// <param name="endpointUri">The endpoint Uri.</param>
        /// <param name="endpoints">The description of the endpoints.</param>
        /// <param name="endpointConfiguration">The configuration of the endpoints.</param>
        /// <param name="listener">The transport listener.</param>
        /// <param name="certificateValidator">The certificate validator for the transport.</param>
        public virtual void CreateServiceHostEndpoint(
            Uri endpointUri,
            EndpointDescriptionCollection endpoints,
            EndpointConfiguration endpointConfiguration,
            ITransportListener listener,
            ICertificateValidator certificateValidator
            )
        {
            // create the stack listener.
            try
            {
                TransportListenerSettings settings = new TransportListenerSettings();

                settings.Descriptions = endpoints;
                settings.Configuration = endpointConfiguration;
                settings.ServerCertificateTypesProvider = InstanceCertificateTypesProvider;
                settings.CertificateValidator = certificateValidator;
                settings.NamespaceUris = MessageContext.NamespaceUris;
                settings.Factory = MessageContext.Factory;

                listener.Open(
                   endpointUri,
                   settings,
                   GetEndpointInstance(this));

                TransportListeners.Add(listener);

                listener.ConnectionStatusChanged += OnConnectionStatusChanged;
            }
            catch (Exception e)
            {
                StringBuilder message = new StringBuilder();
                message.Append("Could not load ").Append(endpointUri.Scheme).Append(" Stack Listener.");
                if (e.InnerException != null)
                {
                    message.Append(' ')
                        .Append(e.InnerException.Message);
                }
                Utils.LogError(e, message.ToString());
                throw;
            }
        }

        /// <summary>
        /// Returns the UserTokenPolicies supported by the server.
        /// </summary>
        /// <param name="configuration">The configuration.</param>
        /// <param name="description">The description.</param>
        /// <returns>
        /// Returns a collection of UserTokenPolicy objects,
        /// the return type is <seealso cref="UserTokenPolicyCollection"/> .
        /// </returns>
        public virtual UserTokenPolicyCollection GetUserTokenPolicies(ApplicationConfiguration configuration, EndpointDescription description)
        {
            UserTokenPolicyCollection policies = new UserTokenPolicyCollection();

            if (configuration.ServerConfiguration == null || configuration.ServerConfiguration.UserTokenPolicies == null)
            {
                return policies;
            }

            foreach (UserTokenPolicy policy in configuration.ServerConfiguration.UserTokenPolicies)
            {
                UserTokenPolicy clone = (UserTokenPolicy)policy.MemberwiseClone();

                if (String.IsNullOrEmpty(policy.SecurityPolicyUri))
                {
                    if (description.SecurityMode == MessageSecurityMode.None)
                    {
                        if (clone.TokenType == UserTokenType.Anonymous)
                        {
                            // no need for security with anonymous token
                            clone.SecurityPolicyUri = SecurityPolicies.None;
                        }
                        else
                        {
                            // ensure a security policy is specified for user tokens.
                            clone.SecurityPolicyUri = SecurityPolicies.Basic256Sha256;
                        }
                    }
                }

                // ensure each policy has a unique id within the context of the Server
                clone.PolicyId = Utils.Format("{0}", ++m_userTokenPolicyId);
                
                policies.Add(clone);
            }

            return policies;
        }

        /// <summary>
        /// Checks for IP address or well known hostnames that map to the computer.
        /// </summary>
        /// <param name="hostname">The hostname.</param>
        /// <returns>The hostname to use for URL filtering.</returns>
        protected string NormalizeHostname(string hostname)
        {
            string computerName = Utils.GetHostName();

            // substitute the computer name for localhost if localhost used by client.
            if (Utils.AreDomainsEqual(hostname, "localhost"))
            {
                return computerName.ToUpper(CultureInfo.InvariantCulture);
            }

            // check if client is using an ip address.
            IPAddress address = null;

            if (IPAddress.TryParse(hostname, out address))
            {
                if (IPAddress.IsLoopback(address))
                {
                    return computerName.ToUpper(CultureInfo.InvariantCulture);
                }

                // substitute the computer name for any local IP if an IP is used by client.
                IPAddress[] addresses = Utils.GetHostAddresses(Utils.GetHostName());

                for (int ii = 0; ii < addresses.Length; ii++)
                {
                    if (addresses[ii].Equals(address))
                    {
                        return computerName.ToUpper(CultureInfo.InvariantCulture);
                    }
                }

                // not a localhost IP address.
                return hostname.ToUpper(CultureInfo.InvariantCulture);
            }

            // check for aliases.
            IPHostEntry entry = null;

            try
            {
                entry = Dns.GetHostEntry(computerName);
            }
            catch (System.Net.Sockets.SocketException e)
            {
                Utils.LogError(e, "Unable to check aliases for hostname {0}.", computerName);
            }

            if (entry != null)
            {
                for (int ii = 0; ii < entry.Aliases.Length; ii++)
                {
                    if (Utils.AreDomainsEqual(hostname, entry.Aliases[ii]))
                    {
                        return computerName.ToUpper(CultureInfo.InvariantCulture);
                    }
                }
            }

            // return normalized hostname.
            return hostname.ToUpper(CultureInfo.InvariantCulture);
        }

        /// <summary>
        /// Filters the list of addresses by profile.
        /// </summary>
        protected IList<BaseAddress> FilterByProfile(StringCollection profileUris, IList<BaseAddress> baseAddresses)
        {
            if (profileUris == null || profileUris.Count == 0)
            {
                return baseAddresses;
            }

            List<BaseAddress> filteredAddresses = new List<BaseAddress>();

            foreach (BaseAddress baseAddress in baseAddresses)
            {
                foreach (string profileUri in profileUris)
                {
                    if (baseAddress.ProfileUri == Profiles.NormalizeUri(profileUri))
                    {
                        filteredAddresses.Add(baseAddress);
                        break;
                    }
                }
            }

            return filteredAddresses;
        }

        /// <summary>
        /// Filters the list of addresses by the URL that the client provided.
        /// </summary>
        protected IList<BaseAddress> FilterByEndpointUrl(Uri endpointUrl, IList<BaseAddress> baseAddresses)
        {
            // client gets all of the endpoints if it using a known variant of the hostname.
            if (NormalizeHostname(endpointUrl.DnsSafeHost) == NormalizeHostname("localhost"))
            {
                return baseAddresses;
            }

            // client only gets alternate addresses that match the DNS name that it used.
            List<BaseAddress> accessibleAddresses = new List<BaseAddress>();

            foreach (BaseAddress baseAddress in baseAddresses)
            {
                if (baseAddress.Url.DnsSafeHost == endpointUrl.DnsSafeHost)
                {
                    accessibleAddresses.Add(baseAddress);
                    continue;
                }

                if (baseAddress.AlternateUrls != null)
                {
                    foreach (Uri alternateUrl in baseAddress.AlternateUrls)
                    {
                        if (alternateUrl.DnsSafeHost == endpointUrl.DnsSafeHost)
                        {
                            accessibleAddresses.Add(new BaseAddress() { Url = alternateUrl, ProfileUri = baseAddress.ProfileUri, DiscoveryUrl = alternateUrl });
                            break;
                        }
                    }
                }
            }

            // no match on client DNS name. client gets only addresses that match the scheme.
            if (accessibleAddresses.Count == 0)
            {
                foreach (BaseAddress baseAddress in baseAddresses)
                {
                    if (baseAddress.Url.Scheme == endpointUrl.Scheme)
                    {
                        accessibleAddresses.Add(baseAddress);
                        continue;
                    }
                }
            }

            return accessibleAddresses;
        }

        /// <summary>
        /// Returns the best discovery URL for the base address based on the URL used by the client.
        /// </summary>
        private static string GetBestDiscoveryUrl(Uri clientUrl, BaseAddress baseAddress)
        {
            string url = baseAddress.Url.ToString();

            if ((baseAddress.ProfileUri == Profiles.HttpsBinaryTransport) && (!(url.EndsWith("discovery"))))
            {
                url += "/discovery";
            }

            return url;
        }

        /// <summary>
        /// Translates the discovery URLs based on the client url and returns an updated ApplicationDescription.
        /// </summary>
        /// <param name="clientUrl">The client URL.</param>
        /// <param name="description">The application description.</param>
        /// <param name="baseAddresses">The base addresses.</param>
        /// <param name="applicationName">The localized application name.</param>
        /// <returns>A copy of the application description</returns>
        protected ApplicationDescription TranslateApplicationDescription(
            Uri clientUrl,
            ApplicationDescription description,
            IList<BaseAddress> baseAddresses,
            LocalizedText applicationName)
        {
            // get the discovery urls.
            StringCollection discoveryUrls = new StringCollection();

            foreach (BaseAddress baseAddress in baseAddresses)
            {
                discoveryUrls.Add(GetBestDiscoveryUrl(clientUrl, baseAddress));
            }

            // copy the description.
            ApplicationDescription copy = new ApplicationDescription();

            copy.ApplicationName = description.ApplicationName;
            copy.ApplicationUri = description.ApplicationUri;
            copy.ApplicationType = description.ApplicationType;
            copy.ProductUri = description.ProductUri;
            copy.GatewayServerUri = description.DiscoveryProfileUri;
            copy.DiscoveryUrls = discoveryUrls;

            if (!LocalizedText.IsNullOrEmpty(applicationName))
            {
                copy.ApplicationName = applicationName;
            }

            // return the copy.
            return copy;
        }

        /// <summary>
        /// Translates the endpoint descriptions based on the client url and profiles provided.
        /// </summary>
        /// <param name="clientUrl">The client URL.</param>
        /// <param name="baseAddresses">The base addresses.</param>
        /// <param name="endpoints">The endpoints.</param>
        /// <param name="application">The application to use with the endpoints.</param>
        /// <returns>The translated list of endpoints.</returns>
        protected EndpointDescriptionCollection TranslateEndpointDescriptions(
            Uri clientUrl,
            IList<BaseAddress> baseAddresses,
            IList<EndpointDescription> endpoints,
            ApplicationDescription application)
        {
            EndpointDescriptionCollection translations = new EndpointDescriptionCollection();

            // process endpoints
            foreach (EndpointDescription endpoint in endpoints)
            {
                UriBuilder endpointUrl = new UriBuilder(endpoint.EndpointUrl);

                // find matching base address.
                foreach (BaseAddress baseAddress in baseAddresses)
                {
                    bool translateHttpsEndpoint = false;
                    if (endpoint.TransportProfileUri == Profiles.HttpsBinaryTransport && baseAddress.ProfileUri == Profiles.HttpsBinaryTransport)
                    {
                        translateHttpsEndpoint = true;
                    }

                    if (endpoint.TransportProfileUri != baseAddress.ProfileUri && !translateHttpsEndpoint)
                    {
                        continue;
                    }

                    if (endpointUrl.Scheme != baseAddress.Url.Scheme)
                    {
                        continue;
                    }

                    if (endpointUrl.Port != baseAddress.Url.Port)
                    {
                        continue;
                    }

                    EndpointDescription translation = new EndpointDescription();

                    translation.EndpointUrl = baseAddress.Url.ToString();

                    if (endpointUrl.Path.StartsWith(baseAddress.Url.PathAndQuery, StringComparison.Ordinal) &&
                        endpointUrl.Path.Length > baseAddress.Url.PathAndQuery.Length)
                    {
                        string suffix = endpointUrl.Path.Substring(baseAddress.Url.PathAndQuery.Length);
                        translation.EndpointUrl += suffix;
                    }

                    translation.ProxyUrl = endpoint.ProxyUrl;
                    translation.SecurityLevel = endpoint.SecurityLevel;
                    translation.SecurityMode = endpoint.SecurityMode;
                    translation.SecurityPolicyUri = endpoint.SecurityPolicyUri;
                    translation.ServerCertificate = endpoint.ServerCertificate;
                    translation.TransportProfileUri = endpoint.TransportProfileUri;
                    translation.UserIdentityTokens = endpoint.UserIdentityTokens;
                    translation.Server = application;

                    translations.Add(translation);
                }
            }

            return translations;
        }

        /// <summary>
        /// Verifies that the request header is valid.
        /// </summary>
        /// <param name="requestHeader">The object that contains description for the RequestHeader DataType.</param>
        protected virtual void ValidateRequest(RequestHeader requestHeader)
        {
            if (requestHeader == null)
            {
                throw new ServiceResultException(StatusCodes.BadRequestHeaderInvalid);
            }
        }

        /// <summary>
        /// Creates the response header.
        /// </summary>
        /// <param name="requestHeader">The object that contains description for the RequestHeader DataType.</param>
        /// <param name="statusCode">The status code.</param>
        /// <exception cref="ServiceResultException">If statusCode is bad.</exception>
        /// <returns>Returns a description for the ResponseHeader DataType. </returns>
        protected virtual ResponseHeader CreateResponse(RequestHeader requestHeader, uint statusCode)
        {
            if (StatusCode.IsBad(statusCode))
            {
                throw new ServiceResultException(statusCode);
            }

            ResponseHeader responseHeader = new ResponseHeader();

            responseHeader.Timestamp = DateTime.UtcNow;
            responseHeader.RequestHandle = requestHeader.RequestHandle;

            return responseHeader;
        }

        /// <summary>
        /// Creates the response header.
        /// </summary>
        /// <param name="requestHeader">The object that contains description for the RequestHeader DataType.</param>
        /// <param name="exception">The exception used to create DiagnosticInfo assigned to the ServiceDiagnostics.</param>
        /// <returns>Returns a description for the ResponseHeader DataType. </returns>
        protected virtual ResponseHeader CreateResponse(RequestHeader requestHeader, Exception exception)
        {
            ResponseHeader responseHeader = new ResponseHeader();

            responseHeader.Timestamp = DateTime.UtcNow;
            responseHeader.RequestHandle = requestHeader.RequestHandle;

            StringTable stringTable = new StringTable();
            responseHeader.ServiceDiagnostics = new DiagnosticInfo(exception, (DiagnosticsMasks)requestHeader.ReturnDiagnostics, true, stringTable);
            responseHeader.StringTable = stringTable.ToArray();

            return responseHeader;
        }

        /// <summary>
        /// Creates the response header.
        /// </summary>
        /// <param name="requestHeader">The object that contains description for the RequestHeader DataType.</param>
        /// <param name="stringTable">The thread safe table of string constants.</param>
        /// <returns>Returns a description for the ResponseHeader DataType. </returns>
        protected virtual ResponseHeader CreateResponse(RequestHeader requestHeader, StringTable stringTable)
        {
            ResponseHeader responseHeader = new ResponseHeader();

            responseHeader.Timestamp = DateTime.UtcNow;
            responseHeader.RequestHandle = requestHeader.RequestHandle;

            responseHeader.StringTable.AddRange(stringTable.ToArray());

            return responseHeader;
        }

        /// <summary>
        /// Called when the server configuration is changed on disk.
        /// </summary>
        /// <param name="configuration">The object that stores the configurable configuration information for a UA application.</param>
        /// <remarks>
        /// Servers are free to ignore changes if it is difficult/impossible to apply them without a restart.
        /// </remarks>
        protected virtual void OnUpdateConfiguration(ApplicationConfiguration configuration)
        {
        }

        /// <summary>
        /// Called before the server starts.
        /// </summary>
        /// <param name="configuration">The object that stores the configurable configuration information for a UA application.</param>
        protected virtual void OnServerStarting(ApplicationConfiguration configuration)
        {
            // fetch properties and configuration.
            Configuration = configuration;
            ServerProperties = LoadServerProperties();

            // ensure at least one security policy exists.
            if (configuration.ServerConfiguration != null)
            {
                if (configuration.ServerConfiguration.SecurityPolicies.Count == 0)
                {
                    configuration.ServerConfiguration.SecurityPolicies.Add(new ServerSecurityPolicy());
                }

                // ensure at least one user token policy exists.
                if (configuration.ServerConfiguration.UserTokenPolicies.Count == 0)
                {
                    UserTokenPolicy userTokenPolicy = new UserTokenPolicy();

                    userTokenPolicy.TokenType = UserTokenType.Anonymous;
                    userTokenPolicy.PolicyId = userTokenPolicy.TokenType.ToString();

                    configuration.ServerConfiguration.UserTokenPolicies.Add(userTokenPolicy);
                }
            }

            // load the instance certificate.
            X509Certificate2 defaultInstanceCertificate = null;
            InstanceCertificateTypesProvider = new CertificateTypesProvider(configuration);
            foreach (var securityPolicy in configuration.ServerConfiguration.SecurityPolicies)
            {
                if (securityPolicy.SecurityMode == MessageSecurityMode.None)
                {
                    continue;
                }

                var instanceCertificate = InstanceCertificateTypesProvider.GetInstanceCertificate(securityPolicy.SecurityPolicyUri);

                if (instanceCertificate == null)
                {
                    throw new ServiceResultException(
                        StatusCodes.BadConfigurationError,
                        "Server does not have an instance certificate assigned.");
                }

                if (!instanceCertificate.HasPrivateKey)
                {
                    throw new ServiceResultException(
                        StatusCodes.BadConfigurationError,
                        "Server does not have access to the private key for the instance certificate.");
                }

                if (defaultInstanceCertificate == null)
                {
                    defaultInstanceCertificate = instanceCertificate;
                }

                // preload chain 
                InstanceCertificateTypesProvider.LoadCertificateChainAsync(instanceCertificate).GetAwaiter().GetResult();
            }

            // use the message context from the configuration to ensure the channels are using the same one.
            ServiceMessageContext messageContext = configuration.CreateMessageContext(true);
            messageContext.NamespaceUris = new NamespaceTable();
            MessageContext = messageContext;

            // assign a unique identifier if none specified.
            if (String.IsNullOrEmpty(configuration.ApplicationUri))
            {
                var instanceCertificate = InstanceCertificateTypesProvider.GetInstanceCertificate(
                    configuration.ServerConfiguration.SecurityPolicies[0].SecurityPolicyUri);

                configuration.ApplicationUri = X509Utils.GetApplicationUriFromCertificate(instanceCertificate);

                if (String.IsNullOrEmpty(configuration.ApplicationUri))
                {
                    configuration.ApplicationUri = Utils.Format(
                        "http://{0}/{1}/{2}",
                        Utils.GetHostName(),
                        configuration.ApplicationName,
                        Guid.NewGuid());
                }
            }

            // initialize namespace table.
            MessageContext.NamespaceUris.Append(configuration.ApplicationUri);

            // assign an instance name.
            if (String.IsNullOrEmpty(configuration.ApplicationName) && defaultInstanceCertificate != null)
            {
                configuration.ApplicationName = defaultInstanceCertificate.GetNameInfo(X509NameType.DnsName, false);
            }

            // save the certificate validator.
            CertificateValidator = configuration.CertificateValidator;
        }

        /// <summary>
        /// Creates the endpoints and creates the hosts.
        /// </summary>
        /// <param name="configuration">The object that stores the configurable configuration information for a UA application.</param>
        /// <param name="bindingFactory">The object of a class that manages a mapping between a URL scheme and a listener.</param>
        /// <param name="serverDescription">The object of the class that contains a description for the ApplicationDescription DataType.</param>
        /// <param name="endpoints">The collection of <see cref="EndpointDescription"/> objects.</param>
        /// <returns>Returns list of hosts for a UA service.</returns>
        protected virtual IList<ServiceHost> InitializeServiceHosts(
            ApplicationConfiguration configuration,
            TransportListenerBindings bindingFactory,
            out ApplicationDescription serverDescription,
            out EndpointDescriptionCollection endpoints)
        {
            serverDescription = null;
            endpoints = null;
            return new List<ServiceHost>();
        }

        /// <summary>
        /// Starts the server application.
        /// </summary>
        /// <param name="configuration">The object that stores the configurable configuration information for a UA application.</param>
        protected virtual void StartApplication(ApplicationConfiguration configuration)
        {
            // must be defined by the subclass.
        }

        /// <summary>
        /// Called before the server stops
        /// </summary>
        protected virtual void OnServerStopping()
        {
            // may be overridden by the subclass.
        }

        /// <summary>
        /// Returns the properties for associated with the server instance.
        /// </summary>
        /// <returns>Returns the properties of the current server instance.</returns>
        protected virtual ServerProperties LoadServerProperties()
        {
            return new ServerProperties();
        }

        /// <summary>
        /// Processes the request.
        /// </summary>
        /// <param name="request">The request.</param>
        /// <param name="calldata">The calldata passed with the request.</param>
        protected virtual void ProcessRequest(IEndpointIncomingRequest request, object calldata)
        {
            request.CallSynchronously();
        }
        #endregion

        #region RequestQueue Class
        /// <summary>
        /// Manages a queue of requests.
        /// </summary>
        protected class RequestQueue : IDisposable
        {
            #region Constructors
            /// <summary>
            /// Initializes a new instance of the <see cref="RequestQueue"/> class.
            /// </summary>
            /// <param name="server">The server.</param>
            /// <param name="minThreadCount">The minimum number of threads in the pool.</param>
            /// <param name="maxThreadCount">The maximum number of threads  in the pool.</param>
            /// <param name="maxRequestCount">The maximum number of requests that will placed in the queue.</param>
            public RequestQueue(ServerBase server, int minThreadCount, int maxThreadCount, int maxRequestCount)
            {
                m_server = server;
                m_stopped = false;
                m_minThreadCount = minThreadCount;
                m_maxThreadCount = maxThreadCount;
                m_maxRequestCount = maxRequestCount;
                m_activeThreadCount = 0;

#if THREAD_SCHEDULER
                m_queue = new Queue<IEndpointIncomingRequest>();
                m_totalThreadCount = 0;
#endif

                // adjust ThreadPool, only increase values if necessary
                int minCompletionPortThreads;
                ThreadPool.GetMinThreads(out minThreadCount, out minCompletionPortThreads);
                ThreadPool.SetMinThreads(
                    Math.Max(minThreadCount, m_minThreadCount),
                    Math.Max(minCompletionPortThreads, m_minThreadCount));
                int maxCompletionPortThreads;
                ThreadPool.GetMaxThreads(out maxThreadCount, out maxCompletionPortThreads);
                ThreadPool.SetMaxThreads(
                    Math.Max(maxThreadCount, m_maxThreadCount),
                    Math.Max(maxCompletionPortThreads, m_maxThreadCount));
            }
            #endregion

            #region IDisposable Members
            /// <summary>
            /// Frees any unmanaged resources.
            /// </summary>
            public void Dispose()
            {
                Dispose(true);
            }

            /// <summary>
            /// An overrideable version of the Dispose.
            /// </summary>
            protected virtual void Dispose(bool disposing)
            {
                if (disposing)
                {
#if THREAD_SCHEDULER
                    lock (m_lock)
                    {
                        m_stopped = true;

                        Monitor.PulseAll(m_lock);

                        m_queue.Clear();
                    }
#else
                    m_stopped = true;
#endif
                }
            }
            #endregion

            #region Public Members
            /// <summary>
            /// Schedules an incoming request.
            /// </summary>
            /// <param name="request">The request.</param>
            public void ScheduleIncomingRequest(IEndpointIncomingRequest request)
            {
#if THREAD_SCHEDULER
                int totalThreadCount;
                int activeThreadCount;

                // Queue the request. Call logger only outside lock.
                Monitor.Enter(m_lock);
                bool monitorExit = true;
                try
                {
                    // check able to schedule requests.
                    if (m_stopped || m_queue.Count >= m_maxRequestCount)
                    {
                        // too many operations
                        totalThreadCount = m_totalThreadCount;
                        activeThreadCount = m_activeThreadCount;
                        monitorExit = false;
                        Monitor.Exit(m_lock);

                        request.OperationCompleted(null, StatusCodes.BadTooManyOperations);

                        Utils.LogTrace("Too many operations. Total: {0} Active: {1}",
                            totalThreadCount, activeThreadCount);
                    }
                    else
                    {
                        m_queue.Enqueue(request);

                        // wake up an idle thread to handle the request if there is one
                        if (m_activeThreadCount < m_totalThreadCount)
                        {
                            Monitor.Pulse(m_lock);
                        }
                        // start a new thread to handle the request if none are idle and the pool is not full.
                        else if (m_totalThreadCount < m_maxThreadCount)
                        {
                            totalThreadCount = ++m_totalThreadCount;
                            activeThreadCount = ++m_activeThreadCount;
                            monitorExit = false;
                            Monitor.Exit(m_lock);

                            // new threads start in an active state
                            Thread thread = new Thread(OnProcessRequestQueue);
                            thread.IsBackground = true;
                            thread.Start(null);

                            Utils.LogTrace("Thread created: {0:X8}. Total: {1} Active: {2}",
                                thread.ManagedThreadId, totalThreadCount, activeThreadCount);

                            return;
                        }
                    }
                }
                finally
                {
                    if (monitorExit)
                    {
                        Monitor.Exit(m_lock);
                    }
                }
#else
                if (m_stopped)
                {
                    request.OperationCompleted(null, StatusCodes.BadTooManyOperations);
                    return;
                }

                int activeThreadCount = Interlocked.Increment(ref m_activeThreadCount);
                if (activeThreadCount >= m_maxRequestCount)
                {
                    Interlocked.Decrement(ref m_activeThreadCount);
                    request.OperationCompleted(null, StatusCodes.BadTooManyOperations);
                    Utils.LogWarning("Too many operations. Active thread count: {0}", m_activeThreadCount);
                    return;
                }

                Task.Run(() => {
                    try
                    {
                        m_server.ProcessRequest(request, null);
                    }
                    finally
                    {
                        Interlocked.Decrement(ref m_activeThreadCount);
                    }
                });
#endif
            }
            #endregion

            #region Private Methods
#if THREAD_SCHEDULER
            /// <summary>
            /// Processes the requests in the request queue.
            /// </summary>
            private void OnProcessRequestQueue(object state)
            {
                lock (m_lock)   // i.e. Monitor.Enter(m_lock)
                {
                    while (true)
                    {
                        // check if the queue is empty.
                        while (m_queue.Count == 0)
                        {
                            m_activeThreadCount--;

                            // wait for a request. end the thread if no activity.
                            if (m_stopped || (!Monitor.Wait(m_lock, 30000) && m_totalThreadCount > m_minThreadCount))
                            {
                                m_totalThreadCount--;
                                Utils.LogTrace("Thread ended: {0:X8}. Total: {1} Active: {2}",
                                    Environment.CurrentManagedThreadId, m_totalThreadCount, m_activeThreadCount);
                                return;
                            }

                            m_activeThreadCount++;
                        }

                        IEndpointIncomingRequest request = m_queue.Dequeue();

                        Monitor.Exit(m_lock);

                        try
                        {
                            // process the request.
                            m_server.ProcessRequest(request, state);
                        }
                        catch (Exception e)
                        {
                            Utils.LogError(e, "Unexpected error processing incoming request.");
                        }
                        finally
                        {
                            Monitor.Enter(m_lock);
                        }
                    }
                }
            }
#endif
            #endregion

            #region Private Fields
            private ServerBase m_server;
            private bool m_stopped;
            private int m_activeThreadCount;
            private int m_maxThreadCount;
            private int m_minThreadCount;
            private int m_maxRequestCount;
#if THREAD_SCHEDULER
            private object m_lock = new object();
            private Queue<IEndpointIncomingRequest> m_queue;
            private int m_totalThreadCount;
#endif
            #endregion

        }
        #endregion

        #region Private Fields
        private object m_messageContext;
        private object m_serverError;
        private object m_certificateValidator;
        private CertificateTypesProvider m_InstanceCertificateTypesProvider;
        private object m_serverProperties;
        private object m_configuration;
        private object m_serverDescription;
        private List<ServiceHost> m_hosts;
        private List<ITransportListener> m_listeners;
        private ReadOnlyList<EndpointDescription> m_endpoints;
        private RequestQueue m_requestQueue;
        // identifier for the UserTokenPolicy should be unique within the context of a single Server
        private int m_userTokenPolicyId = 0;
        #endregion
    }
}<|MERGE_RESOLUTION|>--- conflicted
+++ resolved
@@ -761,14 +761,7 @@
         protected virtual void OnCertificateUpdate(object sender, CertificateUpdateEventArgs e)
         {
             // disconnect all sessions
-<<<<<<< HEAD
             InstanceCertificateTypesProvider.Update(e.SecurityConfiguration);
-            foreach (var listener in TransportListeners)
-            {
-                listener.CertificateUpdate(e.CertificateValidator, InstanceCertificateTypesProvider);
-=======
-            InstanceCertificateChain = null;
-            InstanceCertificate = e.SecurityConfiguration.ApplicationCertificate.Certificate;
             if (Configuration.SecurityConfiguration.SendCertificateChain)
             {
                 InstanceCertificateChain = new X509Certificate2Collection(InstanceCertificate);
@@ -790,8 +783,7 @@
 
             foreach (var listener in TransportListeners)
             {
-                listener.CertificateUpdate(e.CertificateValidator, InstanceCertificate, InstanceCertificateChain);
->>>>>>> 3e6166ab
+                listener.CertificateUpdate(e.CertificateValidator, InstanceCertificateTypesProvider);
             }
         }
 
