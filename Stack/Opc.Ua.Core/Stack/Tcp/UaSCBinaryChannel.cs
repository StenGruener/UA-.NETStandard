/* Copyright (c) 1996-2022 The OPC Foundation. All rights reserved.
   The source code in this file is covered under a dual-license scenario:
     - RCL: for OPC Foundation Corporate Members in good-standing
     - GPL V2: everybody else
   RCL license terms accompanied with this source code. See http://opcfoundation.org/License/RCL/1.00/
   GNU General Public License as published by the Free Software Foundation;
   version 2 of the License are accompanied with this source code. See http://opcfoundation.org/License/GPLv2
   This source code is distributed in the hope that it will be useful,
   but WITHOUT ANY WARRANTY; without even the implied warranty of
   MERCHANTABILITY or FITNESS FOR A PARTICULAR PURPOSE.
*/

using System;
using System.Security.Cryptography.X509Certificates;
using System.Text;
using System.Threading;
using System.Threading.Tasks;

namespace Opc.Ua.Bindings
{
    /// <summary>
    /// Manages the server side of a UA TCP channel.
    /// </summary>
    public partial class UaSCUaBinaryChannel : IMessageSink, IDisposable
    {
        #region Constructors

        /// <summary>
        /// Attaches the object to an existing socket.
        /// </summary>
        public UaSCUaBinaryChannel(
            string contextId,
            BufferManager bufferManager,
            ChannelQuotas quotas,
            X509Certificate2 serverCertificate,
            EndpointDescriptionCollection endpoints,
            MessageSecurityMode securityMode,
            string securityPolicyUri)
        :
            this(contextId, bufferManager, quotas, serverCertificate, null, endpoints, securityMode, securityPolicyUri)
        { }

        /// <summary>
        /// Attaches the object to an existing socket.
        /// </summary>
        public UaSCUaBinaryChannel(
            string contextId,
            BufferManager bufferManager,
            ChannelQuotas quotas,
            X509Certificate2 serverCertificate,
            X509Certificate2Collection serverCertificateChain,
            EndpointDescriptionCollection endpoints,
            MessageSecurityMode securityMode,
            string securityPolicyUri)
        {
            if (bufferManager == null) throw new ArgumentNullException(nameof(bufferManager));
            if (quotas == null) throw new ArgumentNullException(nameof(quotas));

            // create a unique contex if none provided.
            m_contextId = contextId;

            if (String.IsNullOrEmpty(m_contextId))
            {
                m_contextId = Guid.NewGuid().ToString();
            }

            // secuirty turned off if message security mode is set to none.
            if (securityMode == MessageSecurityMode.None)
            {
                securityPolicyUri = SecurityPolicies.None;
            }

            if (securityMode != MessageSecurityMode.None)
            {
                if (serverCertificate == null) throw new ArgumentNullException(nameof(serverCertificate));

                if (serverCertificate.RawData.Length > TcpMessageLimits.MaxCertificateSize)
                {
                    throw new ArgumentException(
                        Utils.Format("The DER encoded certificate may not be more than {0} bytes.", TcpMessageLimits.MaxCertificateSize),
                            nameof(serverCertificate));
                }
            }

            if (Encoding.UTF8.GetByteCount(securityPolicyUri) > TcpMessageLimits.MaxSecurityPolicyUriSize)
            {
                throw new ArgumentException(
                    Utils.Format("UTF-8 form of the security policy URI may not be more than {0} bytes.", TcpMessageLimits.MaxSecurityPolicyUriSize),
                        nameof(securityPolicyUri));
            }

            m_bufferManager = bufferManager;
            m_quotas = quotas;
            m_serverCertificate = serverCertificate;
            m_serverCertificateChain = serverCertificateChain;
            m_endpoints = endpoints;
            m_securityMode = securityMode;
            m_securityPolicyUri = securityPolicyUri;
            m_discoveryOnly = false;
            m_uninitialized = true;

            m_state = TcpChannelState.Closed;
            m_receiveBufferSize = quotas.MaxBufferSize;
            m_sendBufferSize = quotas.MaxBufferSize;
            m_activeWriteRequests = 0;

            if (m_receiveBufferSize < TcpMessageLimits.MinBufferSize)
            {
                m_receiveBufferSize = TcpMessageLimits.MinBufferSize;
            }

            if (m_receiveBufferSize > TcpMessageLimits.MaxBufferSize)
            {
                m_receiveBufferSize = TcpMessageLimits.MaxBufferSize;
            }

            if (m_sendBufferSize < TcpMessageLimits.MinBufferSize)
            {
                m_sendBufferSize = TcpMessageLimits.MinBufferSize;
            }

            if (m_sendBufferSize > TcpMessageLimits.MaxBufferSize)
            {
                m_sendBufferSize = TcpMessageLimits.MaxBufferSize;
            }

            m_maxRequestMessageSize = quotas.MaxMessageSize;
            m_maxResponseMessageSize = quotas.MaxMessageSize;

            m_maxRequestChunkCount = CalculateChunkCount(m_maxRequestMessageSize, TcpMessageLimits.MinBufferSize);
            m_maxResponseChunkCount = CalculateChunkCount(m_maxResponseMessageSize, TcpMessageLimits.MinBufferSize);

            CalculateSymmetricKeySizes();
        }
        #endregion

        #region IDisposable Members
        /// <summary>
        /// Frees any unmanaged resources.
        /// </summary>
        public void Dispose()
        {
            Dispose(true);
        }

        /// <summary>
        /// An overrideable version of the Dispose.
        /// </summary>
        protected virtual void Dispose(bool disposing)
        {
            if (disposing)
            {
                // nothing to do.
            }
        }
        #endregion

        #region Public Methods
        /// <summary>
        /// The identifier assigned to the channel by the server.
        /// </summary>
        public uint Id
        {
            get
            {
                lock (m_lock)
                {
                    return m_channelId;
                }
            }
        }

        /// <summary>
        /// The globally unique identifier assigned to the channel by the server.
        /// </summary>
        public string GlobalChannelId
        {
            get
            {
                lock (m_lock)
                {
                    return m_globalChannelId;
                }
            }
        }

        /// <summary>
        /// Raised when the state of the channel changes.
        /// </summary>
        public void SetStateChangedCallback(TcpChannelStateEventHandler callback)
        {
            lock (m_lock)
            {
                m_StateChanged = callback;
            }
        }

        /// <summary>
        /// The tickcount in milliseconds when the channel received/sent the last message.
        /// </summary>
        protected int LastActiveTickCount => m_lastActiveTickCount;
        #endregion

        #region Channel State Functions
        /// <summary>
        /// Reports that the channel state has changed (in another thread).
        /// </summary>
        protected void ChannelStateChanged(TcpChannelState state, ServiceResult reason)
        {
            if (m_StateChanged != null)
            {
                var stateChanged = m_StateChanged;
                if (stateChanged != null)
                {
                    Task.Run(() => {
                        stateChanged?.Invoke(this, state, reason);
                    });
                }
            }
        }

        /// <summary>
        /// Returns a new sequence number.
        /// </summary>
        protected uint GetNewSequenceNumber()
        {
            return Utils.IncrementIdentifier(ref m_sequenceNumber);
        }

        /// <summary>
        /// Resets the sequence number after a connect.
        /// </summary>
        protected void ResetSequenceNumber(uint sequenceNumber)
        {
            m_remoteSequenceNumber = sequenceNumber;
        }

        /// <summary>
        /// Checks if the sequence number is valid.
        /// </summary>
        protected bool VerifySequenceNumber(uint sequenceNumber, string context)
        {
            // everything ok if new number is greater.
            if (sequenceNumber > m_remoteSequenceNumber)
            {
                m_remoteSequenceNumber = sequenceNumber;
                return true;
            }

            // check for a valid rollover.
            if (m_remoteSequenceNumber > TcpMessageLimits.MinSequenceNumber && sequenceNumber < TcpMessageLimits.MaxRolloverSequenceNumber)
            {
                // only one rollover per token is allowed.
                if (!m_sequenceRollover)
                {
                    m_sequenceRollover = true;
                    m_remoteSequenceNumber = sequenceNumber;
                    return true;
                }
            }

            Utils.LogError("ChannelId {0}: {1} - Duplicate sequence number: {2} <= {3}",
                ChannelId, context, sequenceNumber, m_remoteSequenceNumber);
            return false;
        }

        /// <summary>
        /// Saves an intermediate chunk for an incoming message.
        /// </summary>
        protected bool SaveIntermediateChunk(uint requestId, ArraySegment<byte> chunk, bool isServerContext)
        {
            bool firstChunk = false;
            if (m_partialMessageChunks == null)
            {
                firstChunk = true;
                m_partialMessageChunks = new BufferCollection();
            }

            bool chunkOrSizeLimitsExceeded = MessageLimitsExceeded(isServerContext, m_partialMessageChunks.TotalSize, m_partialMessageChunks.Count);

            if ((m_partialRequestId != requestId) || chunkOrSizeLimitsExceeded)
            {
                if (m_partialMessageChunks.Count > 0)
                {
                    Utils.LogWarning("WARNING - Discarding unprocessed message chunks for Request #{0}", m_partialRequestId);
                }

                m_partialMessageChunks.Release(BufferManager, "SaveIntermediateChunk");
            }

            if (chunkOrSizeLimitsExceeded)
            {
                DoMessageLimitsExceeded();
                return firstChunk;
            }

            if (requestId != 0)
            {
                m_partialRequestId = requestId;
                m_partialMessageChunks.Add(chunk);
            }

            return firstChunk;
        }

        /// <summary>
        /// Returns the chunks saved for message.
        /// </summary>
        protected BufferCollection GetSavedChunks(uint requestId, ArraySegment<byte> chunk, bool isServerContext)
        {
            SaveIntermediateChunk(requestId, chunk, isServerContext);
            BufferCollection savedChunks = m_partialMessageChunks;
            m_partialMessageChunks = null;
            return savedChunks;
        }

        /// <summary>
        /// Returns total length of the chunks saved for message.
        /// </summary>
        protected int GetSavedChunksTotalSize()
        {
            return m_partialMessageChunks?.TotalSize ?? 0;
        }

        /// <summary>
        /// Code executed when the message limits are exceeded.
        /// </summary>
        protected virtual void DoMessageLimitsExceeded()
        {
            Utils.LogError("ChannelId {0}: - Message limits exceeded while building up message. Channel will be closed.", ChannelId);
        }
        #endregion

        #region IMessageSink Members
        /// <inheritdoc/>
        public virtual bool ChannelFull
        {
            get
            {
                return m_activeWriteRequests > 100;
            }
        }

        /// <inheritdoc/>
        public virtual void OnMessageReceived(IMessageSocket source, ArraySegment<byte> message)
        {
            try
            {
                uint messageType = BitConverter.ToUInt32(message.Array, message.Offset);

                if (!HandleIncomingMessage(messageType, message))
                {
                    BufferManager.ReturnBuffer(message.Array, "OnMessageReceived");
                }
            }
            catch (Exception e)
            {
                HandleMessageProcessingError(e, StatusCodes.BadTcpInternalError, "An error occurred receiving a message.");
                BufferManager.ReturnBuffer(message.Array, "OnMessageReceived");
            }
        }

        #region Incoming Message Support Functions
        /// <summary>
        /// Processes an incoming message.
        /// </summary>
        /// <returns>True if the implementor takes ownership of the buffer.</returns>
        protected virtual bool HandleIncomingMessage(uint messageType, ArraySegment<byte> messageChunk)
        {
            return false;
        }

        /// <summary>
        /// Handles an error parsing or verifying a message.
        /// </summary>
        protected void HandleMessageProcessingError(Exception e, uint defaultCode, string format, params object[] args)
        {
            HandleMessageProcessingError(ServiceResult.Create(e, defaultCode, format, args));
        }

        /// <summary>
        /// Handles an error parsing or verifying a message.
        /// </summary>
        protected void HandleMessageProcessingError(uint statusCode, string format, params object[] args)
        {
            HandleMessageProcessingError(ServiceResult.Create(statusCode, format, args));
        }

        /// <summary>
        /// Handles an error parsing or verifying a message.
        /// </summary>
        protected virtual void HandleMessageProcessingError(ServiceResult result)
        {
        }
        #endregion

        /// <inheritdoc/>
        public virtual void OnReceiveError(IMessageSocket source, ServiceResult result)
        {
            lock (DataLock)
            {
                HandleSocketError(result);
            }
        }

        /// <summary>
        /// Handles a socket error.
        /// </summary>
        protected virtual void HandleSocketError(ServiceResult result)
        {
        }
        #endregion

        #region Outgoing Message Support Functions
        /// <summary>
        /// Handles a write complete event.
        /// </summary>
        protected virtual void OnWriteComplete(object sender, IMessageSocketAsyncEventArgs e)
        {
            ServiceResult error = ServiceResult.Good;
            try
            {
                if (e.BytesTransferred == 0)
                {
                    error = ServiceResult.Create(StatusCodes.BadConnectionClosed, "The socket was closed by the remote application.");
                }
                if (e.Buffer != null)
                {
                    BufferManager.ReturnBuffer(e.Buffer, "OnWriteComplete");
                }
                HandleWriteComplete((BufferCollection)e.BufferList, e.UserToken, e.BytesTransferred, error);
            }
            catch (Exception ex)
            {
                if (ex is InvalidOperationException)
                {
                    // suppress chained exception in HandleWriteComplete/ReturnBuffer
                    e.BufferList = null;
                }
                error = ServiceResult.Create(ex, StatusCodes.BadTcpInternalError, "Unexpected error during write operation.");
                HandleWriteComplete((BufferCollection)e.BufferList, e.UserToken, e.BytesTransferred, error);
            }

            e.Dispose();
        }

        /// <summary>
        /// Queues a write request.
        /// </summary>
        protected void BeginWriteMessage(ArraySegment<byte> buffer, object state)
        {
            ServiceResult error = ServiceResult.Good;
            IMessageSocketAsyncEventArgs args = null;
            try
            {
                args = m_socket.MessageSocketEventArgs();
                Interlocked.Increment(ref m_activeWriteRequests);
                args.SetBuffer(buffer.Array, buffer.Offset, buffer.Count);
                args.Completed += OnWriteComplete;
                args.UserToken = state;
                if (!m_socket.SendAsync(args))
                {
                    // I/O completed synchronously
                    if (args.IsSocketError || (args.BytesTransferred < buffer.Count))
                    {
                        error = ServiceResult.Create(StatusCodes.BadConnectionClosed, args.SocketErrorString);
                        HandleWriteComplete(null, state, args.BytesTransferred, error);
                        args.Dispose();
                    }
                    else
                    {
                        // success, call Complete
                        OnWriteComplete(null, args);
                    }
                }
            }
            catch (Exception ex)
            {
                error = ServiceResult.Create(ex, StatusCodes.BadTcpInternalError, "Unexpected error during write operation.");
                if (args != null)
                {
                    HandleWriteComplete(null, state, args.BytesTransferred, error);
                    args.Dispose();
                }
            }
        }

        /// <summary>
        /// Queues a write request.
        /// </summary>
        protected void BeginWriteMessage(BufferCollection buffers, object state)
        {
            ServiceResult error = ServiceResult.Good;
            IMessageSocketAsyncEventArgs args = m_socket.MessageSocketEventArgs();

            try
            {
                Interlocked.Increment(ref m_activeWriteRequests);
                args.BufferList = buffers;
                args.Completed += OnWriteComplete;
                args.UserToken = state;
                if (m_socket == null ||
                    !m_socket.SendAsync(args))
                {
                    // I/O completed synchronously
                    if (args.IsSocketError || (args.BytesTransferred < buffers.TotalSize))
                    {
                        error = ServiceResult.Create(StatusCodes.BadConnectionClosed, args.SocketErrorString);
                        HandleWriteComplete(buffers, state, args.BytesTransferred, error);
                        args.Dispose();
                    }
                    else
                    {
                        OnWriteComplete(null, args);
                    }
                }
            }
            catch (Exception ex)
            {
                error = ServiceResult.Create(ex, StatusCodes.BadTcpInternalError, "Unexpected error during write operation.");
                HandleWriteComplete(buffers, state, args.BytesTransferred, error);
                args.Dispose();
            }
        }

        /// <summary>
        /// Called after a write operation completes.
        /// </summary>
        protected virtual void HandleWriteComplete(BufferCollection buffers, object state, int bytesWritten, ServiceResult result)
        {
            // Communication is active on the channel
            UpdateLastActiveTime();

            buffers?.Release(BufferManager, "WriteOperation");
            Interlocked.Decrement(ref m_activeWriteRequests);
        }

        /// <summary>
        /// Writes an error to a stream.
        /// </summary>
        protected static void WriteErrorMessageBody(BinaryEncoder encoder, ServiceResult error)
        {
            string reason = error.LocalizedText?.Text;

            // check that length is not exceeded.
            if (reason != null)
            {
                if (Encoding.UTF8.GetByteCount(reason) > TcpMessageLimits.MaxErrorReasonLength)
                {
                    reason = reason.Substring(0, TcpMessageLimits.MaxErrorReasonLength / Encoding.UTF8.GetMaxByteCount(1));
                }
            }

            encoder.WriteStatusCode(null, error.StatusCode);
            encoder.WriteString(null, reason);
        }

        /// <summary>
        /// Reads an error from a stream.
        /// </summary>
        protected static ServiceResult ReadErrorMessageBody(BinaryDecoder decoder)
        {
            // read the status code.
            uint statusCode = decoder.ReadUInt32(null);

            string reason = null;

            // ensure the reason does not exceed the limits in the protocol.
            int reasonLength = decoder.ReadInt32(null);

            if (reasonLength > 0 && reasonLength < TcpMessageLimits.MaxErrorReasonLength)
            {
                byte[] reasonBytes = new byte[reasonLength];

                for (int ii = 0; ii < reasonLength; ii++)
                {
                    reasonBytes[ii] = decoder.ReadByte(null);
                }

                reason = Encoding.UTF8.GetString(reasonBytes, 0, reasonLength);
            }

            if (reason == null)
            {
                reason = new ServiceResult(statusCode).ToString();
            }

            return ServiceResult.Create(statusCode, "Error received from remote host: {0}", reason);
        }

        /// <summary>
        /// Checks if the message limits have been exceeded.
        /// </summary>
        protected bool MessageLimitsExceeded(bool isRequest, int messageSize, int chunkCount)
        {
            if (isRequest)
            {
                if (this.MaxRequestChunkCount > 0 && this.MaxRequestChunkCount < chunkCount)
                {
                    return true;
                }

                if (this.MaxRequestMessageSize > 0 && this.MaxRequestMessageSize < messageSize)
                {
                    return true;
                }
            }
            else
            {
                if (this.MaxResponseChunkCount > 0 && this.MaxResponseChunkCount < chunkCount)
                {
                    return true;
                }

                if (this.MaxResponseMessageSize > 0 && this.MaxResponseMessageSize < messageSize)
                {
                    return true;
                }
            }

            return false;
        }

        /// <summary>
        /// Updates the message type stored in the message header.
        /// </summary>
        protected static void UpdateMessageType(byte[] buffer, int offset, uint messageType)
        {
            buffer[offset++] = (byte)((messageType & 0x000000FF));
            buffer[offset++] = (byte)((messageType & 0x0000FF00) >> 8);
            buffer[offset++] = (byte)((messageType & 0x00FF0000) >> 16);
            buffer[offset] = (byte)((messageType & 0xFF000000) >> 24);
        }

        /// <summary>
        /// Updates the message size stored in the message header.
        /// </summary>
        protected static void UpdateMessageSize(byte[] buffer, int offset, int messageSize)
        {
            if (offset >= Int32.MaxValue - 4)
            {
                throw new ArgumentOutOfRangeException(nameof(offset));
            }

            offset += 4;

            buffer[offset++] = (byte)((messageSize & 0x000000FF));
            buffer[offset++] = (byte)((messageSize & 0x0000FF00) >> 8);
            buffer[offset++] = (byte)((messageSize & 0x00FF0000) >> 16);
            buffer[offset] = (byte)((messageSize & 0xFF000000) >> 24);
        }
        #endregion

        #region Protected Properties
        /// <summary>
        /// The synchronization object for the channel.
        /// </summary>
        protected object DataLock => m_lock;

        /// <summary>
        /// The socket for the channel.
        /// </summary>
        protected internal IMessageSocket Socket
        {
            get { return m_socket; }
            set { m_socket = value; }
        }

        /// <summary>
        /// Whether the client channel uses a reverse hello socket.
        /// </summary>
        protected internal bool ReverseSocket { get; set; }

        /// <summary>
        /// The buffer manager for the channel.
        /// </summary>
        protected BufferManager BufferManager => m_bufferManager;

        /// <summary>
        /// The resource quotas for the channel.
        /// </summary>
        protected ChannelQuotas Quotas => m_quotas;

        /// <summary>
        /// The size of the receive buffer.
        /// </summary>
        protected int ReceiveBufferSize
        {
            get { return m_receiveBufferSize; }
            set { m_receiveBufferSize = value; }
        }

        /// <summary>
        /// The size of the send buffer.
        /// </summary>
        protected int SendBufferSize
        {
            get { return m_sendBufferSize; }
            set { m_sendBufferSize = value; }
        }

        /// <summary>
        /// The maximum size for a request message.
        /// </summary>
        protected int MaxRequestMessageSize
        {
            get { return m_maxRequestMessageSize; }
            set { m_maxRequestMessageSize = value; }
        }

        /// <summary>
        /// The maximum number of chunks per request message.
        /// </summary>
        protected int MaxRequestChunkCount
        {
            get { return m_maxRequestChunkCount; }
            set { m_maxRequestChunkCount = value; }
        }

        /// <summary>
        /// The maximum size for a response message.
        /// </summary>
        protected int MaxResponseMessageSize
        {
            get { return m_maxResponseMessageSize; }
            set { m_maxResponseMessageSize = value; }
        }

        /// <summary>
        /// The maximum number of chunks per response message.
        /// </summary>
        protected int MaxResponseChunkCount
        {
            get { return m_maxResponseChunkCount; }
            set { m_maxResponseChunkCount = value; }
        }

        /// <summary>
        /// The state of the channel.
        /// </summary>
        protected TcpChannelState State
        {
            get { return m_state; }

            set
            {
                if (m_state != value)
                {
                    Utils.LogTrace("ChannelId {0}: in {1} state.", ChannelId, value);
                }

                m_state = value;
            }
        }

        /// <summary>
        /// The identifier assigned to the channel by the server.
        /// </summary>
        protected uint ChannelId
        {
            get
            {
                return m_channelId;
            }

            set
            {
                m_channelId = value;
                m_globalChannelId = Utils.Format("{0}-{1}", m_contextId, m_channelId);
            }
        }
        #endregion

        #region WriteOperation Class
        /// <summary>
        /// A class that stores the state for a write operation.
        /// </summary>
        protected class WriteOperation : ChannelAsyncOperation<int>
        {
            /// <summary>
            /// Initializes the object with a callback
            /// </summary>
            public WriteOperation(int timeout, AsyncCallback callback, object asyncState)
            :
                base(timeout, callback, asyncState)
            {
            }

            /// <summary>
            /// The request id associated with the operation.
            /// </summary>
            public uint RequestId
            {
                get { return m_requestId; }
                set { m_requestId = value; }
            }

            /// <summary>
            /// The body of the request or response associated with the operation.
            /// </summary>
            public IEncodeable MessageBody
            {
                get { return m_messageBody; }
                set { m_messageBody = value; }
            }

            #region Private Fields
            private uint m_requestId;
            private IEncodeable m_messageBody;
            #endregion
        }
        #endregion

        #region Protected Methods
        /// <summary>
        /// Calculate the chunk count which can be used for messages based on buffer size. 
        /// </summary>
        /// <param name="messageSize">The message size to be used.</param>
        /// <param name="bufferSize">The buffer available for a message.</param>
        /// <returns>The chunk count.</returns>
        protected static int CalculateChunkCount(int messageSize, int bufferSize)
        {
            if (bufferSize > 0)
            {
                int chunkCount = messageSize / bufferSize;
                if (chunkCount * bufferSize < messageSize)
                {
                    chunkCount++;
                }
                return chunkCount;
            }
            return 1;
        }

        /// <summary>
<<<<<<< HEAD
        /// Check the MessageType and size against the content and size of the stream.
        /// </summary>
        /// <param name="decoder">The decoder of the stream.</param>
        /// <param name="expectedMessageType">The message type to be checked.</param>
        /// <param name="count">The length of the message.</param>
        protected static void ReadAndVerifyMessageTypeAndSize(IDecoder decoder, uint expectedMessageType, int count)
        {
            uint messageType = decoder.ReadUInt32(null);
            if (messageType != expectedMessageType)
            {
                throw ServiceResultException.Create(StatusCodes.BadTcpMessageTypeInvalid,
                    "Expected message type {0:X8} instead of {0:X8}.", expectedMessageType, messageType);
            }
            int messageSize = decoder.ReadInt32(null);
            if (messageSize > count)
            {
                throw ServiceResultException.Create(StatusCodes.BadTcpMessageTooLarge,
                    "Messages size {0} is larger than buffer size {1}.", messageSize, count);
            }
=======
        /// Update the last time that communication has occured on the channel.
        /// </summary>
        public void UpdateLastActiveTime()
        {
            m_lastActiveTickCount = HiResClock.TickCount;
>>>>>>> 60689c94
        }
        #endregion

        #region Private Fields
        private readonly object m_lock = new object();
        private IMessageSocket m_socket;
        private BufferManager m_bufferManager;
        private ChannelQuotas m_quotas;
        private int m_receiveBufferSize;
        private int m_sendBufferSize;
        private int m_activeWriteRequests;
        private int m_maxRequestMessageSize;
        private int m_maxResponseMessageSize;
        private int m_maxRequestChunkCount;
        private int m_maxResponseChunkCount;
        private string m_contextId;

        private TcpChannelState m_state;
        private uint m_channelId;
        private string m_globalChannelId;
        private long m_sequenceNumber;
        private uint m_remoteSequenceNumber;
        private bool m_sequenceRollover;
        private uint m_partialRequestId;
        private BufferCollection m_partialMessageChunks;

        private TcpChannelStateEventHandler m_StateChanged;

        private int m_lastActiveTickCount;
        #endregion
    }

    /// <summary>
    /// The possible channel states.
    /// </summary>
    public enum TcpChannelState
    {
        /// <summary>
        /// The channel is closed.
        /// </summary>
        Closed,

        /// <summary>
        /// The channel is closing.
        /// </summary>
        Closing,

        /// <summary>
        /// The channel establishing a network connection.
        /// </summary>
        Connecting,

        /// <summary>
        /// The channel negotiating security parameters.
        /// </summary>
        Opening,

        /// <summary>
        /// The channel is open and accepting messages.
        /// </summary>
        Open,

        /// <summary>
        /// The channel is in a error state.
        /// </summary>
        Faulted,
    }

    /// <summary>
    /// Used to report changes to the channel state.
    /// </summary>
    public delegate void TcpChannelStateEventHandler(UaSCUaBinaryChannel channel, TcpChannelState state, ServiceResult error);
}<|MERGE_RESOLUTION|>--- conflicted
+++ resolved
@@ -833,7 +833,6 @@
         }
 
         /// <summary>
-<<<<<<< HEAD
         /// Check the MessageType and size against the content and size of the stream.
         /// </summary>
         /// <param name="decoder">The decoder of the stream.</param>
@@ -853,13 +852,14 @@
                 throw ServiceResultException.Create(StatusCodes.BadTcpMessageTooLarge,
                     "Messages size {0} is larger than buffer size {1}.", messageSize, count);
             }
-=======
+        }
+
+        /// <summary>
         /// Update the last time that communication has occured on the channel.
         /// </summary>
         public void UpdateLastActiveTime()
         {
             m_lastActiveTickCount = HiResClock.TickCount;
->>>>>>> 60689c94
         }
         #endregion
 
