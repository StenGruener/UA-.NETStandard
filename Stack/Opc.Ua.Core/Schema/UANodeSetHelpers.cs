--- conflicted
+++ resolved
@@ -1042,10 +1042,6 @@
                             output.Description = Import(field.Description);
                             output.DataType = ImportNodeId(field.DataType, namespaceUris, true);
                             output.ValueRank = field.ValueRank;
-<<<<<<< HEAD
-
-=======
->>>>>>> beede472
                             if (!String.IsNullOrWhiteSpace(field.ArrayDimensions))
                             {
                                 if (output.ValueRank > 1 || field.ArrayDimensions[0] > 0)
