--- conflicted
+++ resolved
@@ -21,10 +21,7 @@
       <PrivateAssets>all</PrivateAssets>
       <IncludeAssets>runtime; build; native; contentfiles; analyzers; buildtransitive</IncludeAssets>
     </PackageReference>
-<<<<<<< HEAD
     <PackageReference Include="BenchmarkDotNet.TestAdapter" Version="0.13.12" />    
-=======
->>>>>>> 6dcee7eb
     <PackageReference Include="BenchmarkDotNet" Version="0.13.2" />
   </ItemGroup>
   
