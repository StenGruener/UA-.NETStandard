--- conflicted
+++ resolved
@@ -65,9 +65,6 @@
         }
 
         [Test(Description = "Validate url value")]
-#if !CUSTOM_TESTS
-        [Ignore("A network interface controller is necessary in order to run correctly.")]
-#endif
         public void ValidateUdpClientCreatorGetEndPoint()
         {
             IPEndPoint ipEndPoint = UdpClientCreator.GetEndPoint(m_defaultUrl);
@@ -105,18 +102,10 @@
         }
 
         [Test(Description = "Validate url hostname as ip address value")]
-#if !CUSTOM_TESTS
-        [Ignore("A network interface controller is necessary in order to run correctly.")]
-#endif
         public void ValidateUdpClientCreatorUrlIPAddress()
         {
-<<<<<<< HEAD
-            string urlHostNameChanged = "192.168.150.200";
-            string localhostIP = ReplaceLastIpByte(UrlHostName, "200");
-=======
             string urlHostNameChanged = "192.168.0.200";
             string localhostIP = ReplaceLastIpByte(m_urlHostName, "200");
->>>>>>> 5c8cea29
             if (localhostIP != null)
             {
                 urlHostNameChanged = localhostIP;
