/* ========================================================================
 * Copyright (c) 2005-2021 The OPC Foundation, Inc. All rights reserved.
 *
 * OPC Foundation MIT License 1.00
 * 
 * Permission is hereby granted, free of charge, to any person
 * obtaining a copy of this software and associated documentation
 * files (the "Software"), to deal in the Software without
 * restriction, including without limitation the rights to use,
 * copy, modify, merge, publish, distribute, sublicense, and/or sell
 * copies of the Software, and to permit persons to whom the
 * Software is furnished to do so, subject to the following
 * conditions:
 * 
 * The above copyright notice and this permission notice shall be
 * included in all copies or substantial portions of the Software.
 * THE SOFTWARE IS PROVIDED "AS IS", WITHOUT WARRANTY OF ANY KIND,
 * EXPRESS OR IMPLIED, INCLUDING BUT NOT LIMITED TO THE WARRANTIES
 * OF MERCHANTABILITY, FITNESS FOR A PARTICULAR PURPOSE AND
 * NONINFRINGEMENT. IN NO EVENT SHALL THE AUTHORS OR COPYRIGHT
 * HOLDERS BE LIABLE FOR ANY CLAIM, DAMAGES OR OTHER LIABILITY,
 * WHETHER IN AN ACTION OF CONTRACT, TORT OR OTHERWISE, ARISING
 * FROM, OUT OF OR IN CONNECTION WITH THE SOFTWARE OR THE USE OR
 * OTHER DEALINGS IN THE SOFTWARE.
 *
 * The complete license agreement can be found here:
 * http://opcfoundation.org/License/MIT/1.00/
 * ======================================================================*/


using System;
using System.Collections.Generic;
using System.IO;
using System.Linq;
using System.Reflection;
using System.Runtime.InteropServices;
using System.Security.Cryptography;
using System.Security.Cryptography.X509Certificates;
using System.Text;
using NUnit.Framework;

namespace Opc.Ua.Security.Certificates.Tests
{
    /// <summary>
    /// Tests for the CertificateBuilder class.
    /// </summary>
    [TestFixture, Category("Certificate"), Category("RSA")]
    [Parallelizable]
    [SetCulture("en-us")]
    public class CertificateTestsForRSA
    {
        #region DataPointSources
        public const string Subject = "CN=Test Cert Subject";

        [DatapointSource]
        public CertificateAsset[] CertificateTestCases = new AssetCollection<CertificateAsset>(TestUtils.EnumerateTestAssets("*.?er")).ToArray();

        [DatapointSource]
        public KeyHashPair[] KeyHashPairs = new KeyHashPairCollection {
            { 2048, HashAlgorithmName.SHA256 },
            { 3072, HashAlgorithmName.SHA384 },
            { 4096, HashAlgorithmName.SHA512 } }.ToArray();
        #endregion

        #region Test Setup
        /// <summary>
        /// Set up a Global Discovery Server and Client instance and connect the session
        /// </summary>
        [OneTimeSetUp]
        protected void OneTimeSetUp()
        {
        }

        /// <summary>
        /// Clean up the Test PKI folder
        /// </summary>
        [OneTimeTearDown]
        protected void OneTimeTearDown()
        {
        }
        #endregion

        #region Test Methods
        /// <summary>
        /// Verify self signed app certs. Use one builder to create multiple certs.
        /// </summary>
        [Test]
        public void VerifyOneSelfSignedAppCertForAll()
        {
            var builder = CertificateBuilder.Create(Subject)
                .SetNotBefore(DateTime.Today.AddYears(-1))
                .SetNotAfter(DateTime.Today.AddYears(25))
                .AddExtension(new X509SubjectAltNameExtension("urn:opcfoundation.org:mypc", new string[] { "mypc", "mypc.opcfoundation.org", "192.168.1.100" }));
            byte[] previousSerialNumber = null;
            foreach (var keyHash in KeyHashPairs)
            {
                using (var cert = builder
                    .SetHashAlgorithm(keyHash.HashAlgorithmName)
                    .SetRSAKeySize(keyHash.KeySize)
                    .CreateForRSA())
                {
                    Assert.NotNull(cert);
                    WriteCertificate(cert, $"Default cert with RSA {keyHash.KeySize} {keyHash.HashAlgorithmName} signature.");
                    Assert.AreEqual(keyHash.HashAlgorithmName, Oids.GetHashAlgorithmName(cert.SignatureAlgorithm.Value));
                    // ensure serial numbers are different
                    Assert.AreNotEqual(previousSerialNumber, cert.GetSerialNumber());
                    X509PfxUtils.VerifyRSAKeyPair(cert, cert, true);
                    Assert.True(X509Utils.VerifySelfSigned(cert));
                }
            }
        }

        /// <summary>
        /// Create the default RSA certificate.
        /// </summary>
        [Test]
        public void CreateSelfSignedForRSADefaultTest()
        {
            // default cert
            X509Certificate2 cert = CertificateBuilder.Create(Subject).CreateForRSA();
            Assert.NotNull(cert);
            WriteCertificate(cert, "Default RSA cert");
            using (var privateKey = cert.GetRSAPrivateKey())
            {
                Assert.NotNull(privateKey);
                privateKey.ExportParameters(false);
                privateKey.ExportParameters(true);
            }
            using (var publicKey = cert.GetRSAPublicKey())
            {
                Assert.NotNull(publicKey);
                Assert.AreEqual(X509Defaults.RSAKeySize, publicKey.KeySize);
                publicKey.ExportParameters(false);
            }
            Assert.AreEqual(X509Defaults.HashAlgorithmName, Oids.GetHashAlgorithmName(cert.SignatureAlgorithm.Value));
            Assert.GreaterOrEqual(DateTime.UtcNow, cert.NotBefore);
            Assert.GreaterOrEqual(DateTime.UtcNow.AddMonths(X509Defaults.LifeTime), cert.NotAfter.ToUniversalTime());
            var basicConstraintsExtension = X509Extensions.FindExtension<X509BasicConstraintsExtension>(cert.Extensions);
            Assert.NotNull(basicConstraintsExtension);
            Assert.True(basicConstraintsExtension.CertificateAuthority);
            X509Utils.VerifyRSAKeyPair(cert, cert, true);
            Assert.True(X509Utils.VerifySelfSigned(cert));
        }

        [Theory]
        public void CreateSelfSignedForRSADefaultHashCustomKey(
            KeyHashPair keyHashPair
            )
        {
            // default cert with custom key
            X509Certificate2 cert = CertificateBuilder.Create(Subject)
                .SetRSAKeySize(keyHashPair.KeySize)
                .CreateForRSA();
            WriteCertificate(cert, $"Default RSA {keyHashPair.KeySize} cert");
            Assert.AreEqual(Subject, cert.Subject);
            Assert.AreEqual(keyHashPair.KeySize, cert.GetRSAPublicKey().KeySize);
            Assert.AreEqual(X509Defaults.HashAlgorithmName, Oids.GetHashAlgorithmName(cert.SignatureAlgorithm.Value));
            var basicConstraintsExtension = X509Extensions.FindExtension<X509BasicConstraintsExtension>(cert.Extensions);
            Assert.NotNull(basicConstraintsExtension);
            Assert.True(basicConstraintsExtension.CertificateAuthority);
            X509Utils.VerifyRSAKeyPair(cert, cert, true);
            Assert.True(X509Utils.VerifySelfSigned(cert));
        }

        [Theory]
        public void CreateSelfSignedForRSACustomHashDefaultKey(
            KeyHashPair keyHashPair
            )
        {
            // default cert with custom HashAlgorithm
            var cert = CertificateBuilder.Create(Subject)
                .SetHashAlgorithm(keyHashPair.HashAlgorithmName)
                .CreateForRSA();
            Assert.NotNull(cert);
            WriteCertificate(cert, $"Default RSA {keyHashPair.HashAlgorithmName} cert");
            Assert.AreEqual(Subject, cert.Subject);
            Assert.AreEqual(X509Defaults.RSAKeySize, cert.GetRSAPublicKey().KeySize);
            Assert.AreEqual(keyHashPair.HashAlgorithmName, Oids.GetHashAlgorithmName(cert.SignatureAlgorithm.Value));
            var basicConstraintsExtension = X509Extensions.FindExtension<X509BasicConstraintsExtension>(cert.Extensions);
            Assert.NotNull(basicConstraintsExtension);
            Assert.True(basicConstraintsExtension.CertificateAuthority);
            X509Utils.VerifyRSAKeyPair(cert, cert, true);
            Assert.True(X509Utils.VerifySelfSigned(cert));
        }

        [Theory]
        public void CreateSelfSignedForRSAAllFields(
            KeyHashPair keyHashPair
            )
        {
            // set dates and extension
            var applicationUri = "urn:opcfoundation.org:mypc";
            var domains = new string[] { "mypc", "mypc.opcfoundation.org", "192.168.1.100" };
            var cert = CertificateBuilder.Create(Subject)
                .SetNotBefore(DateTime.Today.AddYears(-1))
                .SetNotAfter(DateTime.Today.AddYears(25))
                .AddExtension(new X509SubjectAltNameExtension(applicationUri, domains))
                .SetHashAlgorithm(keyHashPair.HashAlgorithmName)
                .SetRSAKeySize(keyHashPair.KeySize)
                .CreateForRSA();
            Assert.NotNull(cert);
            WriteCertificate(cert, $"Default cert RSA {keyHashPair.KeySize} with modified lifetime and alt name extension");
            Assert.AreEqual(Subject, cert.Subject);
            using (var privateKey = cert.GetRSAPrivateKey())
            {
                Assert.NotNull(privateKey);
                privateKey.ExportParameters(false);
                privateKey.ExportParameters(true);
            }
            using (var publicKey = cert.GetRSAPublicKey())
            {
                Assert.NotNull(publicKey);
                publicKey.ExportParameters(false);
            }
            Assert.AreEqual(keyHashPair.KeySize, cert.GetRSAPublicKey().KeySize);
            Assert.AreEqual(keyHashPair.HashAlgorithmName, Oids.GetHashAlgorithmName(cert.SignatureAlgorithm.Value));
            var basicConstraintsExtension = X509Extensions.FindExtension<X509BasicConstraintsExtension>(cert.Extensions);
            Assert.NotNull(basicConstraintsExtension);
            Assert.True(basicConstraintsExtension.CertificateAuthority);
            X509Utils.VerifyRSAKeyPair(cert, cert, true);
            Assert.True(X509Utils.VerifySelfSigned(cert));
        }

        [Theory]
        public void CreateCACertForRSA(
            KeyHashPair keyHashPair
            )
        {
            // create a CA cert
            var cert = CertificateBuilder.Create(Subject)
                .SetCAConstraint(-1)
                .SetHashAlgorithm(keyHashPair.HashAlgorithmName)
                .AddExtension(X509Extensions.BuildX509CRLDistributionPoints("http://myca/mycert.crl"))
                .SetRSAKeySize(keyHashPair.KeySize)
                .CreateForRSA();
            Assert.NotNull(cert);
            WriteCertificate(cert, "Default cert with RSA {keyHashPair.KeySize} {keyHashPair.HashAlgorithmName} and CRL distribution points");
            Assert.AreEqual(keyHashPair.KeySize, cert.GetRSAPublicKey().KeySize);
            Assert.AreEqual(keyHashPair.HashAlgorithmName, Oids.GetHashAlgorithmName(cert.SignatureAlgorithm.Value));
            var basicConstraintsExtension = X509Extensions.FindExtension<X509BasicConstraintsExtension>(cert.Extensions);
            Assert.NotNull(basicConstraintsExtension);
            Assert.True(basicConstraintsExtension.CertificateAuthority);
            Assert.False(basicConstraintsExtension.HasPathLengthConstraint);
            X509Utils.VerifyRSAKeyPair(cert, cert, true);
            Assert.True(X509Utils.VerifySelfSigned(cert));
        }

        [Test]
        public void CreateRSADefaultWithSerialTest()
        {
            // default cert
            Assert.Throws<ArgumentOutOfRangeException>(
                () => {
                    CertificateBuilder.Create(Subject)
                    .SetSerialNumberLength(0)
                    .CreateForRSA();
                }
            );
            Assert.Throws<ArgumentOutOfRangeException>(
                () => {
                    CertificateBuilder.Create(Subject)
                    .SetSerialNumberLength(X509Defaults.SerialNumberLengthMax + 1)
                    .CreateForRSA();
                }
            );
            var builder = CertificateBuilder.Create(Subject)
                .SetSerialNumberLength(X509Defaults.SerialNumberLengthMax);

            // ensure every cert has a different serial number
            var cert1 = builder.CreateForRSA();
            var cert2 = builder.CreateForRSA();
            WriteCertificate(cert1, "Cert1 with max length serial number");
            WriteCertificate(cert2, "Cert2 with max length serial number");
            Assert.GreaterOrEqual(X509Defaults.SerialNumberLengthMax, cert1.GetSerialNumber().Length);
            Assert.GreaterOrEqual(X509Defaults.SerialNumberLengthMax, cert2.GetSerialNumber().Length);
            Assert.AreNotEqual(cert1.SerialNumber, cert2.SerialNumber);
        }

        [Test]
        public void CreateRSAManualSerialTest()
        {
            // default cert
            Assert.Throws<ArgumentOutOfRangeException>(
                () => {
                    CertificateBuilder.Create(Subject)
                    .SetSerialNumber(Array.Empty<byte>())
                    .CreateForRSA();
                }
            );
            Assert.Throws<ArgumentOutOfRangeException>(
                () => {
                    CertificateBuilder.Create(Subject)
                    .SetSerialNumber(new byte[X509Defaults.SerialNumberLengthMax + 1])
                    .CreateForRSA();
                }
            );
            var serial = new byte[X509Defaults.SerialNumberLengthMax];
            for (int i = 0; i < serial.Length; i++)
            {
                serial[i] = (byte)((i + 1) | 0x80);
            }

            // test if sign bit is cleared
            var builder = CertificateBuilder.Create(Subject)
                .SetSerialNumber(serial);
            serial[serial.Length - 1] &= 0x7f;
            Assert.AreEqual(serial, builder.GetSerialNumber());
            var cert1 = builder.CreateForRSA();
            WriteCertificate(cert1, "Cert1 with max length serial number");
            TestContext.Out.WriteLine($"Serial: {serial.ToHexString(true)}");
            Assert.AreEqual(serial, cert1.GetSerialNumber());
            Assert.AreEqual(X509Defaults.SerialNumberLengthMax, cert1.GetSerialNumber().Length);

            // clear sign bit
            builder.SetSerialNumberLength(X509Defaults.SerialNumberLengthMax);

            var cert2 = builder.CreateForRSA();
            WriteCertificate(cert2, "Cert2 with max length serial number");
            TestContext.Out.WriteLine($"Serial: {cert2.SerialNumber}");
            Assert.GreaterOrEqual(X509Defaults.SerialNumberLengthMax, cert2.GetSerialNumber().Length);
            Assert.AreNotEqual(cert1.SerialNumber, cert2.SerialNumber);
        }

        [Test]
        public void CreateIssuerRSAWithSuppliedKeyPair()
        {
            X509Certificate2 issuer = null;
            using (RSA rsaKeyPair = RSA.Create())
            {
                // create cert with supplied keys
                var generator = X509SignatureGenerator.CreateForRSA(rsaKeyPair, RSASignaturePadding.Pkcs1);
                using (var cert = CertificateBuilder.Create("CN=Root Cert")
                    .SetCAConstraint(-1)
                    .SetRSAPublicKey(rsaKeyPair)
                    .CreateForRSA(generator))
                {
                    Assert.NotNull(cert);
                    issuer = new X509Certificate2(cert.RawData);
                    WriteCertificate(cert, "Default root cert with supplied RSA cert");
                }

                // now sign a cert with supplied private key
                using (var appCert = CertificateBuilder.Create("CN=App Cert")
                    .SetIssuer(issuer)
                    .CreateForRSA(generator))
                {
                    Assert.NotNull(appCert);
                    WriteCertificate(appCert, "Signed RSA app cert");
                }
            }
        }

<<<<<<< HEAD
#if NET462_OR_GREATER || NETCOREAPP3_1
=======
#if NETFRAMEWORK || NETCOREAPP3_1
>>>>>>> 184d820d
        [Test]
        public void CreateIssuerRSACngWithSuppliedKeyPair()
        {
            if (!RuntimeInformation.IsOSPlatform(OSPlatform.Windows))
            {
                Assert.Ignore("Cng provider only available on windows");
            }
            X509Certificate2 issuer = null;
            CngKey cngKey = CngKey.Create(CngAlgorithm.Rsa);
            using (RSA rsaKeyPair = new RSACng(cngKey))
            {
                // create cert with supplied keys
                var generator = X509SignatureGenerator.CreateForRSA(rsaKeyPair, RSASignaturePadding.Pkcs1);
                using (var cert = CertificateBuilder.Create("CN=Root Cert")
                    .SetCAConstraint(-1)
                    .SetRSAPublicKey(rsaKeyPair)
                    .CreateForRSA(generator))
                {
                    Assert.NotNull(cert);
                    issuer = new X509Certificate2(cert.RawData);
                    WriteCertificate(cert, "Default root cert with supplied RSA cert");
                }

                // now sign a cert with supplied private key
                using (var appCert = CertificateBuilder.Create("CN=App Cert")
                    .SetIssuer(issuer)
                    .CreateForRSA(generator))
                {
                    Assert.NotNull(appCert);
                    WriteCertificate(appCert, "Signed RSA app cert");
                }
            }
        }
#endif

        [Theory]
        public void CreateForRSAWithGeneratorTest(
            KeyHashPair keyHashPair
            )
        {
            // default signing cert with custom key
            using (X509Certificate2 signingCert = CertificateBuilder.Create(Subject)
                .SetCAConstraint()
                .SetHashAlgorithm(HashAlgorithmName.SHA512)
                .SetRSAKeySize(2048)
                .CreateForRSA())
            {
                WriteCertificate(signingCert, $"Signing RSA {signingCert.GetRSAPublicKey().KeySize} cert");

                using (RSA rsaPrivateKey = signingCert.GetRSAPrivateKey())
                {
                    var generator = X509SignatureGenerator.CreateForRSA(rsaPrivateKey, RSASignaturePadding.Pkcs1);
                    using (var issuer = new X509Certificate2(signingCert.RawData))
                    using (var cert = CertificateBuilder.Create("CN=App Cert")
                        .SetIssuer(issuer)
                        .CreateForRSA(generator))
                    {
                        Assert.NotNull(cert);
                        WriteCertificate(cert, "Default signed RSA cert");
                    }
                }

                using (RSA rsaPrivateKey = signingCert.GetRSAPrivateKey())
                using (RSA rsaPublicKey = signingCert.GetRSAPublicKey())
                {
                    var generator = X509SignatureGenerator.CreateForRSA(rsaPrivateKey, RSASignaturePadding.Pkcs1);
                    using (var issuer = new X509Certificate2(signingCert.RawData))
                    using (var cert = CertificateBuilder.Create("CN=App Cert")
                        .SetHashAlgorithm(keyHashPair.HashAlgorithmName)
                        .SetIssuer(issuer)
                        .SetRSAPublicKey(rsaPublicKey)
                        .CreateForRSA(generator))
                    {
                        Assert.NotNull(cert);
                        WriteCertificate(cert, "Default signed RSA cert with Public Key");
                    }
                }

                using (RSA rsaPrivateKey = signingCert.GetRSAPrivateKey())
                {
                    var generator = X509SignatureGenerator.CreateForRSA(rsaPrivateKey, RSASignaturePadding.Pkcs1);
                    using (var issuer = new X509Certificate2(signingCert.RawData))
                    using (var cert = CertificateBuilder.Create("CN=App Cert")
                        .SetHashAlgorithm(keyHashPair.HashAlgorithmName)
                        .SetIssuer(issuer)
                        .SetRSAKeySize(keyHashPair.KeySize)
                        .CreateForRSA(generator))
                    {
                        Assert.NotNull(cert);
                        WriteCertificate(cert, "Default signed RSA cert");
                    }
                }

                // ensure invalid path throws argument exception
                Assert.Throws<NotSupportedException>(() => {
                    using (RSA rsaPrivateKey = signingCert.GetRSAPrivateKey())
                    {
                        var generator = X509SignatureGenerator.CreateForRSA(rsaPrivateKey, RSASignaturePadding.Pkcs1);
                        _ = CertificateBuilder.Create("CN=App Cert")
                            .SetHashAlgorithm(keyHashPair.HashAlgorithmName)
                            .SetRSAKeySize(keyHashPair.KeySize)
                            .CreateForRSA(generator);
                    }
                });
            }
        }
        #endregion

        #region Private Methods
        private void WriteCertificate(X509Certificate2 cert, string message)
        {
            TestContext.Out.WriteLine(message);
            TestContext.Out.WriteLine(cert);
            foreach (var ext in cert.Extensions)
            {
                TestContext.Out.WriteLine(ext.Format(false));
            }
        }
        #endregion

        #region Private Fields
        #endregion
    }

}<|MERGE_RESOLUTION|>--- conflicted
+++ resolved
@@ -350,11 +350,7 @@
             }
         }
 
-<<<<<<< HEAD
-#if NET462_OR_GREATER || NETCOREAPP3_1
-=======
 #if NETFRAMEWORK || NETCOREAPP3_1
->>>>>>> 184d820d
         [Test]
         public void CreateIssuerRSACngWithSuppliedKeyPair()
         {
